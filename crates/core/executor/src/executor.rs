#[cfg(feature = "profiling")]
use std::{fs::File, io::BufWriter};
use std::{str::FromStr, sync::Arc};

#[cfg(feature = "profiling")]
use crate::profiler::Profiler;
use clap::ValueEnum;
use enum_map::EnumMap;
use hashbrown::HashMap;
use serde::{Deserialize, Serialize};
use sp1_primitives::consts::BABYBEAR_PRIME;
use sp1_stark::{air::PublicValues, SP1CoreOpts};
use strum::IntoEnumIterator;
use thiserror::Error;

use crate::{
    context::SP1Context,
    dependencies::{
        emit_auipc_dependency, emit_branch_dependencies, emit_divrem_dependencies,
        emit_jump_dependencies, emit_memory_dependencies,
    },
    estimate_riscv_lde_size,
    events::{
        AUIPCEvent, AluEvent, BranchEvent, CpuEvent, JumpEvent, MemInstrEvent,
        MemoryAccessPosition, MemoryInitializeFinalizeEvent, MemoryLocalEvent, MemoryReadRecord,
        MemoryRecord, MemoryRecordEnum, MemoryWriteRecord, SyscallEvent,
        NUM_LOCAL_MEMORY_ENTRIES_PER_ROW_EXEC,
    },
    hook::{HookEnv, HookRegistry},
    memory::{Entry, Memory},
    pad_rv32im_event_counts,
    record::{ExecutionRecord, MemoryAccessRecord},
    report::ExecutionReport,
    state::{ExecutionState, ForkState},
    subproof::SubproofVerifier,
    syscalls::{default_syscall_map, Syscall, SyscallCode, SyscallContext},
    CoreAirId, Instruction, MaximalShapes, Opcode, Program, Register, RiscvAirId,
};

/// The default increment for the program counter.  Is used for all instructions except
/// for branches and jumps.
pub const DEFAULT_PC_INC: u32 = 4;
/// This is used in the `InstrEvent` to indicate that the instruction is not from the CPU.
/// A valid pc should be divisible by 4, so we use 1 to indicate that the pc is not used.
pub const UNUSED_PC: u32 = 1;

/// The maximum number of instructions in a program.
pub const MAX_PROGRAM_SIZE: usize = 1 << 22;

#[derive(Debug, Clone, Copy, PartialEq, Eq)]
/// Whether to verify deferred proofs during execution.
pub enum DeferredProofVerification {
    /// Verify deferred proofs during execution.
    Enabled,
    /// Skip verification of deferred proofs
    Disabled,
}

/// An executor for the SP1 RISC-V zkVM.
///
/// The exeuctor is responsible for executing a user program and tracing important events which
/// occur during execution (i.e., memory reads, alu operations, etc).
pub struct Executor<'a> {
    /// The program.
    pub program: Arc<Program>,

    /// The state of the execution.
    pub state: ExecutionState,

    /// Memory addresses that were touched in this batch of shards. Used to minimize the size of
    /// checkpoints.
    pub memory_checkpoint: Memory<Option<MemoryRecord>>,

    /// Memory addresses that were initialized in this batch of shards. Used to minimize the size of
    /// checkpoints. The value stored is whether or not it had a value at the beginning of the batch.
    pub uninitialized_memory_checkpoint: Memory<bool>,

    /// Report of the program execution.
    pub report: ExecutionReport,

    /// The mode the executor is running in.
    pub executor_mode: ExecutorMode,

    /// The memory accesses for the current cycle.
    pub memory_accesses: MemoryAccessRecord,

    /// Whether the runtime is in constrained mode or not.
    ///
    /// In unconstrained mode, any events, clock, register, or memory changes are reset after
    /// leaving the unconstrained block. The only thing preserved is writes to the input
    /// stream.
    pub unconstrained: bool,

    /// Whether we should write to the report.
    pub print_report: bool,

    /// Whether we should emit global memory init and finalize events. This can be enabled in
    /// Checkpoint mode and disabled in Trace mode.
    pub emit_global_memory_events: bool,

    /// The maximum size of each shard.
    pub shard_size: u32,

    /// The maximum number of shards to execute at once.
    pub shard_batch_size: u32,

    /// The maximum number of cycles for a syscall.
    pub max_syscall_cycles: u32,

    /// The mapping between syscall codes and their implementations.
    pub syscall_map: HashMap<SyscallCode, Arc<dyn Syscall>>,

    /// The options for the runtime.
    pub opts: SP1CoreOpts,

    /// The maximum number of cpu cycles to use for execution.
    pub max_cycles: Option<u64>,

    /// The current trace of the execution that is being collected.
    pub record: Box<ExecutionRecord>,

    /// The collected records, split by cpu cycles.
    pub records: Vec<Box<ExecutionRecord>>,

    /// Local memory access events.
    pub local_memory_access: HashMap<u32, MemoryLocalEvent>,

    /// A counter for the number of cycles that have been executed in certain functions.
    pub cycle_tracker: HashMap<String, (u64, u32)>,

    /// A buffer for stdout and stderr IO.
    pub io_buf: HashMap<u32, String>,

    /// The ZKVM program profiler.
    ///
    /// Keeps track of the number of cycles spent in each function.
    #[cfg(feature = "profiling")]
    pub profiler: Option<(Profiler, BufWriter<File>)>,

    /// The state of the runtime when in unconstrained mode.
    pub unconstrained_state: Box<ForkState>,

    /// Statistics for event counts.
    pub local_counts: LocalCounts,

    /// Verifier used to sanity check `verify_sp1_proof` during runtime.
    pub subproof_verifier: Option<&'a dyn SubproofVerifier>,

    /// Registry of hooks, to be invoked by writing to certain file descriptors.
    pub hook_registry: HookRegistry<'a>,

    /// The maximal shapes for the program.
    pub maximal_shapes: Option<MaximalShapes>,

    /// The costs of the program.
    pub costs: HashMap<RiscvAirId, u64>,

    /// Skip deferred proof verification.
    pub deferred_proof_verification: DeferredProofVerification,

    /// The frequency to check the stopping condition.
    pub shape_check_frequency: u64,

    /// Early exit if the estimate LDE size is too big.
    pub lde_size_check: bool,

    /// The maximum LDE size to allow.
    pub lde_size_threshold: u64,

    /// event counts for the current shard.
    pub event_counts: EnumMap<RiscvAirId, u64>,
}

/// The different modes the executor can run in.
#[derive(Debug, Clone, Copy, PartialEq, Eq, Serialize, Deserialize, ValueEnum)]
pub enum ExecutorMode {
    /// Run the execution with no tracing or checkpointing.
    Simple,
    /// Run the execution with checkpoints for memory.
    Checkpoint,
    /// Run the execution with full tracing of events.
    Trace,
    /// Run the execution with full tracing of events and size bounds for shape collection.
    ShapeCollection,
}

/// Information about event counts which are relevant for shape fixing.
#[derive(Debug, Default, Clone, PartialEq, Eq)]
pub struct LocalCounts {
    /// The event counts.
    pub event_counts: Box<EnumMap<Opcode, u64>>,
    /// The number of syscalls sent globally in the current shard.
    pub syscalls_sent: usize,
    /// The number of addresses touched in this shard.
    pub local_mem: usize,
}

/// Errors that the [``Executor``] can throw.
#[derive(Error, Debug, Serialize, Deserialize, PartialEq, Eq)]
pub enum ExecutionError {
    /// The execution failed with a non-zero exit code.
    #[error("execution failed with exit code {0}")]
    HaltWithNonZeroExitCode(u32),

    /// The execution failed with an invalid memory access.
    #[error("invalid memory access for opcode {0} and address {1}")]
    InvalidMemoryAccess(Opcode, u32),

    /// The execution failed with an unimplemented syscall.
    #[error("unimplemented syscall {0}")]
    UnsupportedSyscall(u32),

    /// The execution failed with a breakpoint.
    #[error("breakpoint encountered")]
    Breakpoint(),

    /// The execution failed with an exceeded cycle limit.
    #[error("exceeded cycle limit of {0}")]
    ExceededCycleLimit(u64),

    /// The execution failed because the syscall was called in unconstrained mode.
    #[error("syscall called in unconstrained mode")]
    InvalidSyscallUsage(u64),

    /// The execution failed with an unimplemented feature.
    #[error("got unimplemented as opcode")]
    Unimplemented(),

    /// The program ended in unconstrained mode.
    #[error("program ended in unconstrained mode")]
    EndInUnconstrained(),
}

impl<'a> Executor<'a> {
    /// Create a new [``Executor``] from a program and options.
    #[must_use]
    pub fn new(program: Program, opts: SP1CoreOpts) -> Self {
        Self::with_context(program, opts, SP1Context::default())
    }

    /// Create a new runtime for the program, and setup the profiler if `TRACE_FILE` env var is set
    /// and the feature flag `profiling` is enabled.
    #[must_use]
    pub fn with_context_and_elf(
        opts: SP1CoreOpts,
        context: SP1Context<'a>,
        elf_bytes: &[u8],
    ) -> Self {
        let program = Program::from(elf_bytes).expect("Failed to create program from ELF bytes");

        #[cfg(not(feature = "profiling"))]
        return Self::with_context(program, opts, context);

        #[cfg(feature = "profiling")]
        {
            let mut this = Self::with_context(program, opts, context);

            let trace_buf = std::env::var("TRACE_FILE").ok().map(|file| {
                let file = File::create(file).unwrap();
                BufWriter::new(file)
            });

            if let Some(trace_buf) = trace_buf {
                println!("Profiling enabled");

                let sample_rate = std::env::var("TRACE_SAMPLE_RATE")
                    .ok()
                    .and_then(|rate| {
                        println!("Profiling sample rate: {rate}");
                        rate.parse::<u32>().ok()
                    })
                    .unwrap_or(1);

                this.profiler = Some((
                    Profiler::new(elf_bytes, sample_rate as u64)
                        .expect("Failed to create profiler"),
                    trace_buf,
                ));
            }

            this
        }
    }

    /// Create a new runtime from a program, options, and a context.
    ///
    /// Note: This function *will not* set up the profiler.
    #[must_use]
    pub fn with_context(program: Program, opts: SP1CoreOpts, context: SP1Context<'a>) -> Self {
        // Create a shared reference to the program.
        let program = Arc::new(program);

        // Create a default record with the program.
        let record = ExecutionRecord::new(program.clone());

        // Determine the maximum number of cycles for any syscall.
        let syscall_map = default_syscall_map();
        let max_syscall_cycles =
            syscall_map.values().map(|syscall| syscall.num_extra_cycles()).max().unwrap_or(0);

        let hook_registry = context.hook_registry.unwrap_or_default();

        let costs: HashMap<String, usize> =
            serde_json::from_str(include_str!("./artifacts/rv32im_costs.json")).unwrap();
        let costs: HashMap<RiscvAirId, usize> =
            costs.into_iter().map(|(k, v)| (RiscvAirId::from_str(&k).unwrap(), v)).collect();

        Self {
            record: Box::new(record),
            records: vec![],
            state: ExecutionState::new(program.pc_start),
            program,
            memory_accesses: MemoryAccessRecord::default(),
            shard_size: (opts.shard_size as u32) * 4,
            shard_batch_size: opts.shard_batch_size as u32,
            cycle_tracker: HashMap::new(),
            io_buf: HashMap::new(),
            #[cfg(feature = "profiling")]
            profiler: None,
            unconstrained: false,
            unconstrained_state: Box::new(ForkState::default()),
            syscall_map,
            executor_mode: ExecutorMode::Trace,
            emit_global_memory_events: true,
            max_syscall_cycles,
            report: ExecutionReport::default(),
            local_counts: LocalCounts::default(),
            print_report: false,
            subproof_verifier: context.subproof_verifier,
            hook_registry,
            opts,
            max_cycles: context.max_cycles,
            deferred_proof_verification: if context.skip_deferred_proof_verification {
                DeferredProofVerification::Disabled
            } else {
                DeferredProofVerification::Enabled
            },
            memory_checkpoint: Memory::default(),
            uninitialized_memory_checkpoint: Memory::default(),
            local_memory_access: HashMap::new(),
            maximal_shapes: None,
            costs: costs.into_iter().map(|(k, v)| (k, v as u64)).collect(),
            shape_check_frequency: 16,
            lde_size_check: false,
            lde_size_threshold: 0,
            event_counts: EnumMap::default(),
        }
    }

    /// Invokes a hook with the given file descriptor `fd` with the data `buf`.
    ///
    /// # Errors
    ///
    /// If the file descriptor is not found in the [``HookRegistry``], this function will return an
    /// error.
    pub fn hook(&self, fd: u32, buf: &[u8]) -> eyre::Result<Vec<Vec<u8>>> {
        Ok(self
            .hook_registry
            .get(fd)
            .ok_or(eyre::eyre!("no hook found for file descriptor {}", fd))?
            .invoke_hook(self.hook_env(), buf))
    }

    /// Prepare a `HookEnv` for use by hooks.
    #[must_use]
    pub fn hook_env<'b>(&'b self) -> HookEnv<'b, 'a> {
        HookEnv { runtime: self }
    }

    /// Recover runtime state from a program and existing execution state.
    #[must_use]
    pub fn recover(program: Program, state: ExecutionState, opts: SP1CoreOpts) -> Self {
        let mut runtime = Self::new(program, opts);
        runtime.state = state;
        runtime
    }

    /// Get the current values of the registers.
    #[allow(clippy::single_match_else)]
    #[must_use]
    pub fn registers(&mut self) -> [u32; 32] {
        let mut registers = [0; 32];
        for i in 0..32 {
            let record = self.state.memory.registers.get(i);

            // Only add the previous memory state to checkpoint map if we're in checkpoint mode,
            // or if we're in unconstrained mode. In unconstrained mode, the mode is always
            // Simple.
            if self.executor_mode == ExecutorMode::Checkpoint || self.unconstrained {
                match record {
                    Some(record) => {
                        self.memory_checkpoint.registers.entry(i).or_insert_with(|| Some(*record));
                    }
                    None => {
                        self.memory_checkpoint.registers.entry(i).or_insert(None);
                    }
                }
            }

            registers[i as usize] = match record {
                Some(record) => record.value,
                None => 0,
            };
        }
        registers
    }

    /// Get the current value of a register.
    #[must_use]
    pub fn register(&mut self, register: Register) -> u32 {
        let addr = register as u32;
        let record = self.state.memory.registers.get(addr);

        if self.executor_mode == ExecutorMode::Checkpoint || self.unconstrained {
            match record {
                Some(record) => {
                    self.memory_checkpoint.registers.entry(addr).or_insert_with(|| Some(*record));
                }
                None => {
                    self.memory_checkpoint.registers.entry(addr).or_insert(None);
                }
            }
        }
        match record {
            Some(record) => record.value,
            None => 0,
        }
    }

    /// Get the current value of a word.
    ///
    /// Assumes `addr` is a valid memory address, not a register.
    #[must_use]
    pub fn word(&mut self, addr: u32) -> u32 {
        #[allow(clippy::single_match_else)]
        let record = self.state.memory.page_table.get(addr);

        if self.executor_mode == ExecutorMode::Checkpoint || self.unconstrained {
            match record {
                Some(record) => {
                    self.memory_checkpoint.page_table.entry(addr).or_insert_with(|| Some(*record));
                }
                None => {
                    self.memory_checkpoint.page_table.entry(addr).or_insert(None);
                }
            }
        }

        match record {
            Some(record) => record.value,
            None => 0,
        }
    }

    /// Get the current value of a byte.
    ///
    /// Assumes `addr` is a valid memory address, not a register.
    #[must_use]
    pub fn byte(&mut self, addr: u32) -> u8 {
        let word = self.word(addr - addr % 4);
        (word >> ((addr % 4) * 8)) as u8
    }

    /// Get the current timestamp for a given memory access position.
    #[must_use]
    pub const fn timestamp(&self, position: &MemoryAccessPosition) -> u32 {
        self.state.clk + *position as u32
    }

    /// Get the current shard.
    #[must_use]
    #[inline]
    pub fn shard(&self) -> u32 {
        self.state.current_shard
    }

    /// Read a word from memory and create an access record.
    pub fn mr(
        &mut self,
        addr: u32,
        shard: u32,
        timestamp: u32,
        local_memory_access: Option<&mut HashMap<u32, MemoryLocalEvent>>,
    ) -> MemoryReadRecord {
        // Check that the memory address is within the babybear field and not within the registers'
        // address space.  Also check that the address is aligned.
        if addr % 4 != 0 || addr <= Register::X31 as u32 || addr >= BABYBEAR_PRIME {
            panic!("Invalid memory access: addr={addr}");
        }

        // Get the memory record entry.
        let entry = self.state.memory.page_table.entry(addr);
        if self.executor_mode == ExecutorMode::Checkpoint || self.unconstrained {
            match entry {
                Entry::Occupied(ref entry) => {
                    let record = entry.get();
                    self.memory_checkpoint.page_table.entry(addr).or_insert_with(|| Some(*record));
                }
                Entry::Vacant(_) => {
                    self.memory_checkpoint.page_table.entry(addr).or_insert(None);
                }
            }
        }

        // If we're in unconstrained mode, we don't want to modify state, so we'll save the
        // original state if it's the first time modifying it.
        if self.unconstrained {
            let record = match entry {
                Entry::Occupied(ref entry) => Some(entry.get()),
                Entry::Vacant(_) => None,
            };
            self.unconstrained_state.memory_diff.entry(addr).or_insert(record.copied());
        }

        // If it's the first time accessing this address, initialize previous values.
        let record: &mut MemoryRecord = match entry {
            Entry::Occupied(entry) => entry.into_mut(),
            Entry::Vacant(entry) => {
                // If addr has a specific value to be initialized with, use that, otherwise 0.
                let value = self.state.uninitialized_memory.page_table.get(addr).unwrap_or(&0);
                self.uninitialized_memory_checkpoint
                    .page_table
                    .entry(addr)
                    .or_insert_with(|| *value != 0);
                entry.insert(MemoryRecord { value: *value, shard: 0, timestamp: 0 })
            }
        };

        // We update the local memory counter in two cases:
        //  1. This is the first time the address is touched, this corresponds to the
        //     condition record.shard != shard.
        //  2. The address is being accessed in a syscall. In this case, we need to send it. We use
        //     local_memory_access to detect this. *WARNING*: This means that we are counting
        //     on the .is_some() condition to be true only in the SyscallContext.
        if !self.unconstrained && (record.shard != shard || local_memory_access.is_some()) {
            self.local_counts.local_mem += 1;
        }

        let prev_record = *record;
        record.shard = shard;
        record.timestamp = timestamp;

        if !self.unconstrained && self.executor_mode == ExecutorMode::Trace {
            let local_memory_access = if let Some(local_memory_access) = local_memory_access {
                local_memory_access
            } else {
                &mut self.local_memory_access
            };

            local_memory_access
                .entry(addr)
                .and_modify(|e| {
                    e.final_mem_access = *record;
                })
                .or_insert(MemoryLocalEvent {
                    addr,
                    initial_mem_access: prev_record,
                    final_mem_access: *record,
                });
        }

        // Construct the memory read record.
        MemoryReadRecord::new(
            record.value,
            record.shard,
            record.timestamp,
            prev_record.shard,
            prev_record.timestamp,
        )
    }

    /// Read a register and return its value.
    ///
    /// Assumes that the executor mode IS NOT [`ExecutorMode::Trace`]
    pub fn rr(&mut self, register: Register, shard: u32, timestamp: u32) -> u32 {
        // Get the memory record entry.
        let addr = register as u32;
        let entry = self.state.memory.registers.entry(addr);
        if self.executor_mode == ExecutorMode::Checkpoint || self.unconstrained {
            match entry {
                Entry::Occupied(ref entry) => {
                    let record = entry.get();
                    self.memory_checkpoint.registers.entry(addr).or_insert_with(|| Some(*record));
                }
                Entry::Vacant(_) => {
                    self.memory_checkpoint.registers.entry(addr).or_insert(None);
                }
            }
        }

        // If we're in unconstrained mode, we don't want to modify state, so we'll save the
        // original state if it's the first time modifying it.
        if self.unconstrained {
            let record = match entry {
                Entry::Occupied(ref entry) => Some(entry.get()),
                Entry::Vacant(_) => None,
            };
            self.unconstrained_state.memory_diff.entry(addr).or_insert(record.copied());
        }

        // If it's the first time accessing this address, initialize previous values.
        let record: &mut MemoryRecord = match entry {
            Entry::Occupied(entry) => entry.into_mut(),
            Entry::Vacant(entry) => {
                // If addr has a specific value to be initialized with, use that, otherwise 0.
                let value = self.state.uninitialized_memory.registers.get(addr).unwrap_or(&0);
                self.uninitialized_memory_checkpoint
                    .registers
                    .entry(addr)
                    .or_insert_with(|| *value != 0);
                entry.insert(MemoryRecord { value: *value, shard: 0, timestamp: 0 })
            }
        };

        record.shard = shard;
        record.timestamp = timestamp;
        record.value
    }

    /// Read a register and create an access record.
    ///
    /// Assumes that self.mode IS [`ExecutorMode::Trace`].
    pub fn rr_traced(
        &mut self,
        register: Register,
        shard: u32,
        timestamp: u32,
        local_memory_access: Option<&mut HashMap<u32, MemoryLocalEvent>>,
    ) -> MemoryReadRecord {
        // Get the memory record entry.
        let addr = register as u32;
        let entry = self.state.memory.registers.entry(addr);
        if self.executor_mode == ExecutorMode::Checkpoint || self.unconstrained {
            match entry {
                Entry::Occupied(ref entry) => {
                    let record = entry.get();
                    self.memory_checkpoint.registers.entry(addr).or_insert_with(|| Some(*record));
                }
                Entry::Vacant(_) => {
                    self.memory_checkpoint.registers.entry(addr).or_insert(None);
                }
            }
        }
        // If we're in unconstrained mode, we don't want to modify state, so we'll save the
        // original state if it's the first time modifying it.
        if self.unconstrained {
            let record = match entry {
                Entry::Occupied(ref entry) => Some(entry.get()),
                Entry::Vacant(_) => None,
            };
            self.unconstrained_state.memory_diff.entry(addr).or_insert(record.copied());
        }
        // If it's the first time accessing this address, initialize previous values.
        let record: &mut MemoryRecord = match entry {
            Entry::Occupied(entry) => entry.into_mut(),
            Entry::Vacant(entry) => {
                // If addr has a specific value to be initialized with, use that, otherwise 0.
                let value = self.state.uninitialized_memory.registers.get(addr).unwrap_or(&0);
                self.uninitialized_memory_checkpoint
                    .registers
                    .entry(addr)
                    .or_insert_with(|| *value != 0);
                entry.insert(MemoryRecord { value: *value, shard: 0, timestamp: 0 })
            }
        };
        let prev_record = *record;
        record.shard = shard;
        record.timestamp = timestamp;
        if !self.unconstrained && self.executor_mode == ExecutorMode::Trace {
            let local_memory_access = if let Some(local_memory_access) = local_memory_access {
                local_memory_access
            } else {
                &mut self.local_memory_access
            };
            local_memory_access
                .entry(addr)
                .and_modify(|e| {
                    e.final_mem_access = *record;
                })
                .or_insert(MemoryLocalEvent {
                    addr,
                    initial_mem_access: prev_record,
                    final_mem_access: *record,
                });
        }
        // Construct the memory read record.
        MemoryReadRecord::new(
            record.value,
            record.shard,
            record.timestamp,
            prev_record.shard,
            prev_record.timestamp,
        )
    }
    /// Write a word to memory and create an access record.
    pub fn mw(
        &mut self,
        addr: u32,
        value: u32,
        shard: u32,
        timestamp: u32,
        local_memory_access: Option<&mut HashMap<u32, MemoryLocalEvent>>,
    ) -> MemoryWriteRecord {
        // Check that the memory address is within the babybear field and not within the registers'
        // address space.  Also check that the address is aligned.
        if addr % 4 != 0 || addr <= Register::X31 as u32 || addr >= BABYBEAR_PRIME {
            panic!("Invalid memory access: addr={addr}");
        }

        // Get the memory record entry.
        let entry = self.state.memory.page_table.entry(addr);
        if self.executor_mode == ExecutorMode::Checkpoint || self.unconstrained {
            match entry {
                Entry::Occupied(ref entry) => {
                    let record = entry.get();
                    self.memory_checkpoint.page_table.entry(addr).or_insert_with(|| Some(*record));
                }
                Entry::Vacant(_) => {
                    self.memory_checkpoint.page_table.entry(addr).or_insert(None);
<<<<<<< HEAD
=======
                }
            }
        }
        // If we're in unconstrained mode, we don't want to modify state, so we'll save the
        // original state if it's the first time modifying it.
        if self.unconstrained {
            let record = match entry {
                Entry::Occupied(ref entry) => Some(entry.get()),
                Entry::Vacant(_) => None,
            };
            self.unconstrained_state.memory_diff.entry(addr).or_insert(record.copied());
        }
        // If it's the first time accessing this address, initialize previous values.
        let record: &mut MemoryRecord = match entry {
            Entry::Occupied(entry) => entry.into_mut(),
            Entry::Vacant(entry) => {
                // If addr has a specific value to be initialized with, use that, otherwise 0.
                let value = self.state.uninitialized_memory.page_table.get(addr).unwrap_or(&0);
                self.uninitialized_memory_checkpoint
                    .page_table
                    .entry(addr)
                    .or_insert_with(|| *value != 0);

                entry.insert(MemoryRecord { value: *value, shard: 0, timestamp: 0 })
            }
        };

        // We update the local memory counter in two cases:
        //  1. This is the first time the address is touched, this corresponds to the
        //     condition record.shard != shard.
        //  2. The address is being accessed in a syscall. In this case, we need to send it. We use
        //     local_memory_access to detect this. *WARNING*: This means that we are counting
        //     on the .is_some() condition to be true only in the SyscallContext.
        if !self.unconstrained && (record.shard != shard || local_memory_access.is_some()) {
            self.local_counts.local_mem += 1;
        }

        let prev_record = *record;
        record.value = value;
        record.shard = shard;
        record.timestamp = timestamp;
        if !self.unconstrained && self.executor_mode == ExecutorMode::Trace {
            let local_memory_access = if let Some(local_memory_access) = local_memory_access {
                local_memory_access
            } else {
                &mut self.local_memory_access
            };

            local_memory_access
                .entry(addr)
                .and_modify(|e| {
                    e.final_mem_access = *record;
                })
                .or_insert(MemoryLocalEvent {
                    addr,
                    initial_mem_access: prev_record,
                    final_mem_access: *record,
                });
        }

        // Construct the memory write record.
        MemoryWriteRecord::new(
            record.value,
            record.shard,
            record.timestamp,
            prev_record.value,
            prev_record.shard,
            prev_record.timestamp,
        )
    }

    /// Write a word to a register and create an access record.
    ///
    /// Assumes that self.mode IS [`ExecutorMode::Trace`].
    pub fn rw_traced(
        &mut self,
        register: Register,
        value: u32,
        shard: u32,
        timestamp: u32,
        local_memory_access: Option<&mut HashMap<u32, MemoryLocalEvent>>,
    ) -> MemoryWriteRecord {
        let addr = register as u32;

        // Get the memory record entry.
        let entry = self.state.memory.registers.entry(addr);
        if self.unconstrained {
            match entry {
                Entry::Occupied(ref entry) => {
                    let record = entry.get();
                    self.memory_checkpoint.registers.entry(addr).or_insert_with(|| Some(*record));
                }
                Entry::Vacant(_) => {
                    self.memory_checkpoint.registers.entry(addr).or_insert(None);
>>>>>>> fd6609b0
                }
            }
        }
        // If we're in unconstrained mode, we don't want to modify state, so we'll save the
        // original state if it's the first time modifying it.
        if self.unconstrained {
            let record = match entry {
                Entry::Occupied(ref entry) => Some(entry.get()),
                Entry::Vacant(_) => None,
            };
            self.unconstrained_state.memory_diff.entry(addr).or_insert(record.copied());
        }
<<<<<<< HEAD
        // If it's the first time accessing this address, initialize previous values.
=======

        // If it's the first time accessing this register, initialize previous values.
>>>>>>> fd6609b0
        let record: &mut MemoryRecord = match entry {
            Entry::Occupied(entry) => entry.into_mut(),
            Entry::Vacant(entry) => {
                // If addr has a specific value to be initialized with, use that, otherwise 0.
<<<<<<< HEAD
                let value = self.state.uninitialized_memory.page_table.get(addr).unwrap_or(&0);
                self.uninitialized_memory_checkpoint
                    .page_table
=======
                let value = self.state.uninitialized_memory.registers.get(addr).unwrap_or(&0);
                self.uninitialized_memory_checkpoint
                    .registers
>>>>>>> fd6609b0
                    .entry(addr)
                    .or_insert_with(|| *value != 0);

                entry.insert(MemoryRecord { value: *value, shard: 0, timestamp: 0 })
            }
        };

        // We update the local memory counter in two cases:
        //  1. This is the first time the address is touched, this corresponds to the
        //     condition record.shard != shard.
        //  2. The address is being accessed in a syscall. In this case, we need to send it. We use
        //     local_memory_access to detect this. *WARNING*: This means that we are counting
        //     on the .is_some() condition to be true only in the SyscallContext.
        if !self.unconstrained && (record.shard != shard || local_memory_access.is_some()) {
            self.local_counts.local_mem += 1;
        }

        let prev_record = *record;
        record.value = value;
        record.shard = shard;
        record.timestamp = timestamp;
<<<<<<< HEAD
        if !self.unconstrained && self.executor_mode == ExecutorMode::Trace {
=======

        if !self.unconstrained {
>>>>>>> fd6609b0
            let local_memory_access = if let Some(local_memory_access) = local_memory_access {
                local_memory_access
            } else {
                &mut self.local_memory_access
            };

            local_memory_access
                .entry(addr)
                .and_modify(|e| {
                    e.final_mem_access = *record;
                })
                .or_insert(MemoryLocalEvent {
                    addr,
                    initial_mem_access: prev_record,
                    final_mem_access: *record,
                });
        }

        // Construct the memory write record.
        MemoryWriteRecord::new(
            record.value,
            record.shard,
            record.timestamp,
            prev_record.value,
            prev_record.shard,
            prev_record.timestamp,
        )
    }

    /// Write a word to a register and create an access record.
    ///
    /// Assumes that the executor mode IS NOT [`ExecutorMode::Trace`].
    #[inline]
    pub fn rw(&mut self, register: Register, value: u32, shard: u32, timestamp: u32) {
        let addr = register as u32;
        // Get the memory record entry.
        let entry = self.state.memory.registers.entry(addr);
        if self.executor_mode == ExecutorMode::Checkpoint || self.unconstrained {
            match entry {
                Entry::Occupied(ref entry) => {
                    let record = entry.get();
                    self.memory_checkpoint.registers.entry(addr).or_insert_with(|| Some(*record));
                }
                Entry::Vacant(_) => {
                    self.memory_checkpoint.registers.entry(addr).or_insert(None);
                }
            }
        }

        // If we're in unconstrained mode, we don't want to modify state, so we'll save the
        // original state if it's the first time modifying it.
        if self.unconstrained {
            let record = match entry {
                Entry::Occupied(ref entry) => Some(entry.get()),
                Entry::Vacant(_) => None,
            };
            self.unconstrained_state.memory_diff.entry(addr).or_insert(record.copied());
        }

        // If it's the first time accessing this register, initialize previous values.
        let record: &mut MemoryRecord = match entry {
            Entry::Occupied(entry) => entry.into_mut(),
            Entry::Vacant(entry) => {
                // If addr has a specific value to be initialized with, use that, otherwise 0.
                let value = self.state.uninitialized_memory.registers.get(addr).unwrap_or(&0);
                self.uninitialized_memory_checkpoint
                    .registers
                    .entry(addr)
                    .or_insert_with(|| *value != 0);

                entry.insert(MemoryRecord { value: *value, shard: 0, timestamp: 0 })
            }
        };

        record.value = value;
        record.shard = shard;
        record.timestamp = timestamp;
    }

<<<<<<< HEAD
    /// Write a word to a register and create an access record.
    ///
    /// Assumes that self.mode IS [`ExecutorMode::Trace`].
    pub fn rw_traced(
        &mut self,
        register: Register,
        value: u32,
        shard: u32,
        timestamp: u32,
        local_memory_access: Option<&mut HashMap<u32, MemoryLocalEvent>>,
    ) -> MemoryWriteRecord {
        let addr = register as u32;

        // Get the memory record entry.
        let entry = self.state.memory.registers.entry(addr);
        if self.unconstrained {
            match entry {
                Entry::Occupied(ref entry) => {
                    let record = entry.get();
                    self.memory_checkpoint.registers.entry(addr).or_insert_with(|| Some(*record));
                }
                Entry::Vacant(_) => {
                    self.memory_checkpoint.registers.entry(addr).or_insert(None);
                }
            }
        }

        // If we're in unconstrained mode, we don't want to modify state, so we'll save the
        // original state if it's the first time modifying it.
        if self.unconstrained {
            let record = match entry {
                Entry::Occupied(ref entry) => Some(entry.get()),
                Entry::Vacant(_) => None,
            };
            self.unconstrained_state.memory_diff.entry(addr).or_insert(record.copied());
        }

        // If it's the first time accessing this register, initialize previous values.
        let record: &mut MemoryRecord = match entry {
            Entry::Occupied(entry) => entry.into_mut(),
            Entry::Vacant(entry) => {
                // If addr has a specific value to be initialized with, use that, otherwise 0.
                let value = self.state.uninitialized_memory.registers.get(addr).unwrap_or(&0);
                self.uninitialized_memory_checkpoint
                    .registers
                    .entry(addr)
                    .or_insert_with(|| *value != 0);

                entry.insert(MemoryRecord { value: *value, shard: 0, timestamp: 0 })
            }
        };

        let prev_record = *record;
        record.value = value;
        record.shard = shard;
        record.timestamp = timestamp;

        if !self.unconstrained {
            let local_memory_access = if let Some(local_memory_access) = local_memory_access {
                local_memory_access
            } else {
                &mut self.local_memory_access
            };

            local_memory_access
                .entry(addr)
                .and_modify(|e| {
                    e.final_mem_access = *record;
                })
                .or_insert(MemoryLocalEvent {
                    addr,
                    initial_mem_access: prev_record,
                    final_mem_access: *record,
                });
=======
    /// Read from memory, assuming that all addresses are aligned.
    #[inline]
    pub fn mr_cpu(&mut self, addr: u32) -> u32 {
        // Read the address from memory and create a memory read record.
        let record =
            self.mr(addr, self.shard(), self.timestamp(&MemoryAccessPosition::Memory), None);
        // If we're not in unconstrained mode, record the access for the current cycle.
        if self.executor_mode == ExecutorMode::Trace {
            self.memory_accesses.memory = Some(record.into());
>>>>>>> fd6609b0
        }

        // Construct the memory write record.
        MemoryWriteRecord::new(
            record.value,
            record.shard,
            record.timestamp,
            prev_record.value,
            prev_record.shard,
            prev_record.timestamp,
        )
    }

<<<<<<< HEAD
    /// Write a word to a register and create an access record.
    ///
    /// Assumes that the executor mode IS NOT [`ExecutorMode::Trace`].
    #[inline]
    pub fn rw(&mut self, register: Register, value: u32, shard: u32, timestamp: u32) {
        let addr = register as u32;
        // Get the memory record entry.
        let entry = self.state.memory.registers.entry(addr);
        if self.executor_mode == ExecutorMode::Checkpoint || self.unconstrained {
            match entry {
                Entry::Occupied(ref entry) => {
                    let record = entry.get();
                    self.memory_checkpoint.registers.entry(addr).or_insert_with(|| Some(*record));
                }
                Entry::Vacant(_) => {
                    self.memory_checkpoint.registers.entry(addr).or_insert(None);
                }
            }
        }

        // If we're in unconstrained mode, we don't want to modify state, so we'll save the
        // original state if it's the first time modifying it.
        if self.unconstrained {
            let record = match entry {
                Entry::Occupied(ref entry) => Some(entry.get()),
                Entry::Vacant(_) => None,
            };
            self.unconstrained_state.memory_diff.entry(addr).or_insert(record.copied());
        }

        // If it's the first time accessing this register, initialize previous values.
        let record: &mut MemoryRecord = match entry {
            Entry::Occupied(entry) => entry.into_mut(),
            Entry::Vacant(entry) => {
                // If addr has a specific value to be initialized with, use that, otherwise 0.
                let value = self.state.uninitialized_memory.registers.get(addr).unwrap_or(&0);
                self.uninitialized_memory_checkpoint
                    .registers
                    .entry(addr)
                    .or_insert_with(|| *value != 0);

                entry.insert(MemoryRecord { value: *value, shard: 0, timestamp: 0 })
            }
        };

        record.value = value;
        record.shard = shard;
        record.timestamp = timestamp;
    }

    /// Read from memory, assuming that all addresses are aligned.
    #[inline]
    pub fn mr_cpu(&mut self, addr: u32) -> u32 {
        // Read the address from memory and create a memory read record.
        let record =
            self.mr(addr, self.shard(), self.timestamp(&MemoryAccessPosition::Memory), None);
        // If we're not in unconstrained mode, record the access for the current cycle.
        if self.executor_mode == ExecutorMode::Trace {
            self.memory_accesses.memory = Some(record.into());
        }
        record.value
    }

    /// Read a register.
    #[inline]
    pub fn rr_cpu(&mut self, register: Register, position: MemoryAccessPosition) -> u32 {
        // Read the address from memory and create a memory read record if in trace mode.
        if self.executor_mode == ExecutorMode::Trace {
            let record = self.rr_traced(register, self.shard(), self.timestamp(&position), None);
            if !self.unconstrained {
                match position {
                    MemoryAccessPosition::A => self.memory_accesses.a = Some(record.into()),
                    MemoryAccessPosition::B => self.memory_accesses.b = Some(record.into()),
                    MemoryAccessPosition::C => self.memory_accesses.c = Some(record.into()),
                    MemoryAccessPosition::Memory => {
                        self.memory_accesses.memory = Some(record.into());
                    }
                }
            }
            record.value
        } else {
            self.rr(register, self.shard(), self.timestamp(&position))
        }
    }

    /// Write to memory.
    ///
    /// # Panics
    ///
    /// This function will panic if the address is not aligned or if the memory accesses are already
    /// initialized.
    pub fn mw_cpu(&mut self, addr: u32, value: u32) {
        // Read the address from memory and create a memory read record.
        let record =
            self.mw(addr, value, self.shard(), self.timestamp(&MemoryAccessPosition::Memory), None);
        // If we're not in unconstrained mode, record the access for the current cycle.
        if self.executor_mode == ExecutorMode::Trace {
            debug_assert!(self.memory_accesses.memory.is_none());
            self.memory_accesses.memory = Some(record.into());
        }
    }

=======
    /// Read a register.
    #[inline]
    pub fn rr_cpu(&mut self, register: Register, position: MemoryAccessPosition) -> u32 {
        // Read the address from memory and create a memory read record if in trace mode.
        if self.executor_mode == ExecutorMode::Trace {
            let record = self.rr_traced(register, self.shard(), self.timestamp(&position), None);
            if !self.unconstrained {
                match position {
                    MemoryAccessPosition::A => self.memory_accesses.a = Some(record.into()),
                    MemoryAccessPosition::B => self.memory_accesses.b = Some(record.into()),
                    MemoryAccessPosition::C => self.memory_accesses.c = Some(record.into()),
                    MemoryAccessPosition::Memory => {
                        self.memory_accesses.memory = Some(record.into());
                    }
                }
            }
            record.value
        } else {
            self.rr(register, self.shard(), self.timestamp(&position))
        }
    }

    /// Write to memory.
    ///
    /// # Panics
    ///
    /// This function will panic if the address is not aligned or if the memory accesses are already
    /// initialized.
    pub fn mw_cpu(&mut self, addr: u32, value: u32) {
        // Read the address from memory and create a memory read record.
        let record =
            self.mw(addr, value, self.shard(), self.timestamp(&MemoryAccessPosition::Memory), None);
        // If we're not in unconstrained mode, record the access for the current cycle.
        if self.executor_mode == ExecutorMode::Trace {
            debug_assert!(self.memory_accesses.memory.is_none());
            self.memory_accesses.memory = Some(record.into());
        }
    }

>>>>>>> fd6609b0
    /// Write to a register.
    pub fn rw_cpu(&mut self, register: Register, value: u32) {
        // The only time we are writing to a register is when it is in operand A.
        let position = MemoryAccessPosition::A;

        // Register %x0 should always be 0. See 2.6 Load and Store Instruction on
        // P.18 of the RISC-V spec. We always write 0 to %x0.
        let value = if register == Register::X0 { 0 } else { value };

        // Read the address from memory and create a memory read record.
        if self.executor_mode == ExecutorMode::Trace {
            let record =
                self.rw_traced(register, value, self.shard(), self.timestamp(&position), None);
            if !self.unconstrained {
                // The only time we are writing to a register is when it is in operand A.
                debug_assert!(self.memory_accesses.a.is_none());
                self.memory_accesses.a = Some(record.into());
            }
        } else {
            self.rw(register, value, self.shard(), self.timestamp(&position));
        }
    }

    /// Emit events for this cycle.
    #[allow(clippy::too_many_arguments)]
    fn emit_events(
        &mut self,
        clk: u32,
        next_pc: u32,
        instruction: &Instruction,
        syscall_code: SyscallCode,
        a: u32,
        b: u32,
        c: u32,
        op_a_0: bool,
        record: MemoryAccessRecord,
        exit_code: u32,
    ) {
        self.emit_cpu(clk, next_pc, a, b, c, record, exit_code);

        if instruction.is_alu_instruction() {
            self.emit_alu_event(instruction.opcode, a, b, c, op_a_0);
        } else if instruction.is_memory_load_instruction()
            || instruction.is_memory_store_instruction()
        {
            self.emit_mem_instr_event(instruction.opcode, a, b, c, op_a_0);
        } else if instruction.is_branch_instruction() {
            self.emit_branch_event(instruction.opcode, a, b, c, op_a_0, next_pc);
        } else if instruction.is_jump_instruction() {
            self.emit_jump_event(instruction.opcode, a, b, c, op_a_0, next_pc);
        } else if instruction.is_auipc_instruction() {
            self.emit_auipc_event(instruction.opcode, a, b, c, op_a_0);
        } else if instruction.is_ecall_instruction() {
            self.emit_syscall_event(clk, record.a, op_a_0, syscall_code, b, c, next_pc);
        } else {
            unreachable!()
        }
    }

    /// Emit a CPU event.
    #[allow(clippy::too_many_arguments)]
    #[inline]
    fn emit_cpu(
        &mut self,
        clk: u32,
        next_pc: u32,
        a: u32,
        b: u32,
        c: u32,
        record: MemoryAccessRecord,
        exit_code: u32,
    ) {
        self.record.cpu_events.push(CpuEvent {
            clk,
            pc: self.state.pc,
            next_pc,
            a,
            a_record: record.a,
            b,
            b_record: record.b,
            c,
            c_record: record.c,
            exit_code,
        });
    }

    /// Emit an ALU event.
    fn emit_alu_event(&mut self, opcode: Opcode, a: u32, b: u32, c: u32, op_a_0: bool) {
        let event = AluEvent { pc: self.state.pc, opcode, a, b, c, op_a_0 };
        match opcode {
            Opcode::ADD => {
                self.record.add_events.push(event);
            }
            Opcode::SUB => {
                self.record.sub_events.push(event);
            }
            Opcode::XOR | Opcode::OR | Opcode::AND => {
                self.record.bitwise_events.push(event);
            }
            Opcode::SLL => {
                self.record.shift_left_events.push(event);
            }
            Opcode::SRL | Opcode::SRA => {
                self.record.shift_right_events.push(event);
            }
            Opcode::SLT | Opcode::SLTU => {
                self.record.lt_events.push(event);
            }
            Opcode::MUL | Opcode::MULHU | Opcode::MULHSU | Opcode::MULH => {
                self.record.mul_events.push(event);
            }
            Opcode::DIVU | Opcode::REMU | Opcode::DIV | Opcode::REM => {
                self.record.divrem_events.push(event);
                emit_divrem_dependencies(self, event);
            }
            _ => unreachable!(),
        }
    }

    /// Emit a memory instruction event.
    #[inline]
    fn emit_mem_instr_event(&mut self, opcode: Opcode, a: u32, b: u32, c: u32, op_a_0: bool) {
        let event = MemInstrEvent {
            shard: self.shard(),
            clk: self.state.clk,
            pc: self.state.pc,
            opcode,
            a,
            b,
            c,
            op_a_0,
            mem_access: self.memory_accesses.memory.expect("Must have memory access"),
        };

        self.record.memory_instr_events.push(event);
        emit_memory_dependencies(
            self,
            event,
            self.memory_accesses.memory.expect("Must have memory access").current_record(),
        );
    }

    /// Emit a branch event.
    #[inline]
    fn emit_branch_event(
        &mut self,
        opcode: Opcode,
        a: u32,
        b: u32,
        c: u32,
        op_a_0: bool,
        next_pc: u32,
    ) {
        let event = BranchEvent { pc: self.state.pc, next_pc, opcode, a, b, c, op_a_0 };
        self.record.branch_events.push(event);
        emit_branch_dependencies(self, event);
    }

    /// Emit a jump event.
    #[inline]
    fn emit_jump_event(
        &mut self,
        opcode: Opcode,
        a: u32,
        b: u32,
        c: u32,
        op_a_0: bool,
        next_pc: u32,
    ) {
        let event = JumpEvent::new(self.state.pc, next_pc, opcode, a, b, c, op_a_0);
        self.record.jump_events.push(event);
        emit_jump_dependencies(self, event);
    }

    /// Emit an AUIPC event.
    #[inline]
    fn emit_auipc_event(&mut self, opcode: Opcode, a: u32, b: u32, c: u32, op_a_0: bool) {
        let event = AUIPCEvent::new(self.state.pc, opcode, a, b, c, op_a_0);
        self.record.auipc_events.push(event);
        emit_auipc_dependency(self, event);
    }

    /// Create a syscall event.
    #[allow(clippy::too_many_arguments)]
    #[inline]
    pub(crate) fn syscall_event(
        &self,
        clk: u32,
        a_record: Option<MemoryRecordEnum>,
        op_a_0: Option<bool>,
        syscall_code: SyscallCode,
        arg1: u32,
        arg2: u32,
        next_pc: u32,
    ) -> SyscallEvent {
        let (write, is_real) = match a_record {
            Some(MemoryRecordEnum::Write(record)) => (record, true),
            _ => (MemoryWriteRecord::default(), false),
        };

        // If op_a_0 is None, then we assume it is not register 0.  Note that this will happen
        // for syscall events that are created within the precompiles' execute function.  Those events will be
        // added to precompile tables, which wouldn't use the op_a_0 field.  Note that we can't make
        // the op_a_0 field an Option<bool> in SyscallEvent because of the cbindgen.
        let op_a_0 = op_a_0.unwrap_or(false);

        SyscallEvent {
            shard: self.shard(),
            clk,
            pc: self.state.pc,
            next_pc,
            a_record: write,
            a_record_is_real: is_real,
            op_a_0,
            syscall_code,
            syscall_id: syscall_code.syscall_id(),
            arg1,
            arg2,
        }
    }

    /// Emit a syscall event.
    #[allow(clippy::too_many_arguments)]
    fn emit_syscall_event(
        &mut self,
        clk: u32,
        a_record: Option<MemoryRecordEnum>,
        op_a_0: bool,
        syscall_code: SyscallCode,
        arg1: u32,
        arg2: u32,
        next_pc: u32,
    ) {
        let syscall_event =
            self.syscall_event(clk, a_record, Some(op_a_0), syscall_code, arg1, arg2, next_pc);

        self.record.syscall_events.push(syscall_event);
    }

    /// Fetch the destination register and input operand values for an ALU instruction.
    fn alu_rr(&mut self, instruction: &Instruction) -> (Register, u32, u32) {
        if !instruction.imm_c {
            let (rd, rs1, rs2) = instruction.r_type();
            let c = self.rr_cpu(rs2, MemoryAccessPosition::C);
            let b = self.rr_cpu(rs1, MemoryAccessPosition::B);
            (rd, b, c)
        } else if !instruction.imm_b && instruction.imm_c {
            let (rd, rs1, imm) = instruction.i_type();
            let (rd, b, c) = (rd, self.rr_cpu(rs1, MemoryAccessPosition::B), imm);
            (rd, b, c)
        } else {
            debug_assert!(instruction.imm_b && instruction.imm_c);
            let (rd, b, c) =
                (Register::from_u8(instruction.op_a), instruction.op_b, instruction.op_c);
            (rd, b, c)
        }
    }

    /// Set the destination register with the result.
    #[inline]
    fn alu_rw(&mut self, rd: Register, a: u32) {
        self.rw_cpu(rd, a);
    }

    /// Fetch the input operand values for a load instruction.
    fn load_rr(&mut self, instruction: &Instruction) -> (Register, u32, u32, u32, u32) {
        let (rd, rs1, imm) = instruction.i_type();
        let (b, c) = (self.rr_cpu(rs1, MemoryAccessPosition::B), imm);
        let addr = b.wrapping_add(c);
        let memory_value = self.mr_cpu(align(addr));
        (rd, b, c, addr, memory_value)
    }

    /// Fetch the input operand values for a store instruction.
    fn store_rr(&mut self, instruction: &Instruction) -> (u32, u32, u32, u32, u32) {
        let (rs1, rs2, imm) = instruction.s_type();
        let c = imm;
        let b = self.rr_cpu(rs2, MemoryAccessPosition::B);
        let a = self.rr_cpu(rs1, MemoryAccessPosition::A);
        let addr = b.wrapping_add(c);
        let memory_value = self.word(align(addr));
        (a, b, c, addr, memory_value)
    }

    /// Fetch the input operand values for a branch instruction.
    fn branch_rr(&mut self, instruction: &Instruction) -> (u32, u32, u32) {
        let (rs1, rs2, imm) = instruction.b_type();
        let c = imm;
        let b = self.rr_cpu(rs2, MemoryAccessPosition::B);
        let a = self.rr_cpu(rs1, MemoryAccessPosition::A);
        (a, b, c)
    }

    /// Fetch the instruction at the current program counter.
    #[inline]
    fn fetch(&self) -> Instruction {
        *self.program.fetch(self.state.pc)
    }

    /// Execute the given instruction over the current state of the runtime.
    #[allow(clippy::too_many_lines)]
    fn execute_instruction(&mut self, instruction: &Instruction) -> Result<(), ExecutionError> {
        // The `clk` variable contains the cycle before the current instruction is executed.  The
        // `state.clk` can be updated before the end of this function by precompiles' execution.
        let mut clk = self.state.clk;
        let mut exit_code = 0u32;
        let mut next_pc = self.state.pc.wrapping_add(4);
        // Will be set to a non-default value if the instruction is a syscall.

        let (mut a, b, c): (u32, u32, u32);

        if self.executor_mode == ExecutorMode::Trace {
            self.memory_accesses = MemoryAccessRecord::default();
        }

        // The syscall id for precompiles.  This is only used/set when opcode == ECALL.
        let mut syscall = SyscallCode::default();

        if !self.unconstrained {
            self.report.opcode_counts[instruction.opcode] += 1;
            self.local_counts.event_counts[instruction.opcode] += 1;
            if instruction.is_memory_load_instruction() {
                self.local_counts.event_counts[Opcode::ADD] += 2;
            } else if instruction.is_jump_instruction() {
                self.local_counts.event_counts[Opcode::ADD] += 1;
            } else if instruction.is_branch_instruction() {
                self.local_counts.event_counts[Opcode::ADD] += 1;
                self.local_counts.event_counts[Opcode::SLTU] += 2;
            } else if instruction.is_divrem_instruction() {
                self.local_counts.event_counts[Opcode::MUL] += 2;
                self.local_counts.event_counts[Opcode::ADD] += 2;
                self.local_counts.event_counts[Opcode::SLTU] += 1;
            }
        }

        if instruction.is_alu_instruction() {
            (a, b, c) = self.execute_alu(instruction);
        } else if instruction.is_memory_load_instruction() {
            (a, b, c) = self.execute_load(instruction)?;
        } else if instruction.is_memory_store_instruction() {
            (a, b, c) = self.execute_store(instruction)?;
        } else if instruction.is_branch_instruction() {
            (a, b, c, next_pc) = self.execute_branch(instruction, next_pc);
        } else if instruction.is_jump_instruction() {
            (a, b, c, next_pc) = self.execute_jump(instruction);
        } else if instruction.is_auipc_instruction() {
            let (rd, imm) = instruction.u_type();
            (b, c) = (imm, imm);
            a = self.state.pc.wrapping_add(b);
            self.rw_cpu(rd, a);
        } else if instruction.is_ecall_instruction() {
            (a, b, c, clk, next_pc, syscall, exit_code) = self.execute_ecall()?;
        } else if instruction.is_ebreak_instruction() {
            return Err(ExecutionError::Breakpoint());
        } else if instruction.is_unimp_instruction() {
            // See https://github.com/riscv-non-isa/riscv-asm-manual/blob/master/riscv-asm.md#instruction-aliases
            return Err(ExecutionError::Unimplemented());
        } else {
            println!("unreachable: {:?}", instruction.opcode);
            unreachable!()
        }

        // If the destination register is x0, then we need to make sure that a's value is 0.
        let op_a_0 = instruction.op_a == Register::X0 as u8;
        if op_a_0 {
            a = 0;
        }

        // Emit the events for this cycle.
        if self.executor_mode == ExecutorMode::Trace {
            self.emit_events(
                clk,
                next_pc,
                instruction,
                syscall,
                a,
                b,
                c,
                op_a_0,
                self.memory_accesses,
                exit_code,
            );
        };

        // Update the program counter.
        self.state.pc = next_pc;

        // Update the clk to the next cycle.
        self.state.clk += 4;

        Ok(())
    }

    /// Execute an ALU instruction.
    fn execute_alu(&mut self, instruction: &Instruction) -> (u32, u32, u32) {
        let (rd, b, c) = self.alu_rr(instruction);
        let a = match instruction.opcode {
            Opcode::ADD => b.wrapping_add(c),
            Opcode::SUB => b.wrapping_sub(c),
            Opcode::XOR => b ^ c,
            Opcode::OR => b | c,
            Opcode::AND => b & c,
            Opcode::SLL => b.wrapping_shl(c),
            Opcode::SRL => b.wrapping_shr(c),
            Opcode::SRA => (b as i32).wrapping_shr(c) as u32,
            Opcode::SLT => {
                if (b as i32) < (c as i32) {
                    1
                } else {
                    0
                }
            }
            Opcode::SLTU => {
                if b < c {
                    1
                } else {
                    0
                }
            }
            Opcode::MUL => b.wrapping_mul(c),
            Opcode::MULH => (((b as i32) as i64).wrapping_mul((c as i32) as i64) >> 32) as u32,
            Opcode::MULHU => ((b as u64).wrapping_mul(c as u64) >> 32) as u32,
            Opcode::MULHSU => (((b as i32) as i64).wrapping_mul(c as i64) >> 32) as u32,
            Opcode::DIV => {
                if c == 0 {
                    u32::MAX
                } else {
                    (b as i32).wrapping_div(c as i32) as u32
                }
            }
            Opcode::DIVU => {
                if c == 0 {
                    u32::MAX
                } else {
                    b.wrapping_div(c)
                }
            }
            Opcode::REM => {
                if c == 0 {
                    b
                } else {
                    (b as i32).wrapping_rem(c as i32) as u32
                }
            }
            Opcode::REMU => {
                if c == 0 {
                    b
                } else {
                    b.wrapping_rem(c)
                }
            }
            _ => unreachable!(),
        };
        self.alu_rw(rd, a);
        (a, b, c)
    }

    /// Execute a load instruction.
    fn execute_load(
        &mut self,
        instruction: &Instruction,
    ) -> Result<(u32, u32, u32), ExecutionError> {
        let (rd, b, c, addr, memory_read_value) = self.load_rr(instruction);

        let a = match instruction.opcode {
            Opcode::LB => ((memory_read_value >> ((addr % 4) * 8)) & 0xFF) as i8 as i32 as u32,
            Opcode::LH => {
                if addr % 2 != 0 {
                    return Err(ExecutionError::InvalidMemoryAccess(Opcode::LH, addr));
                }
                ((memory_read_value >> (((addr / 2) % 2) * 16)) & 0xFFFF) as i16 as i32 as u32
            }
            Opcode::LW => {
                if addr % 4 != 0 {
                    return Err(ExecutionError::InvalidMemoryAccess(Opcode::LW, addr));
                }
                memory_read_value
            }
            Opcode::LBU => (memory_read_value >> ((addr % 4) * 8)) & 0xFF,
            Opcode::LHU => {
                if addr % 2 != 0 {
                    return Err(ExecutionError::InvalidMemoryAccess(Opcode::LHU, addr));
                }
                (memory_read_value >> (((addr / 2) % 2) * 16)) & 0xFFFF
            }
            _ => unreachable!(),
        };
        self.rw_cpu(rd, a);
        Ok((a, b, c))
    }

    /// Execute a store instruction.
    fn execute_store(
        &mut self,
        instruction: &Instruction,
    ) -> Result<(u32, u32, u32), ExecutionError> {
        let (a, b, c, addr, memory_read_value) = self.store_rr(instruction);

        let memory_store_value = match instruction.opcode {
            Opcode::SB => {
                let shift = (addr % 4) * 8;
                ((a & 0xFF) << shift) | (memory_read_value & !(0xFF << shift))
            }
            Opcode::SH => {
                if addr % 2 != 0 {
                    return Err(ExecutionError::InvalidMemoryAccess(Opcode::SH, addr));
                }
                let shift = ((addr / 2) % 2) * 16;
                ((a & 0xFFFF) << shift) | (memory_read_value & !(0xFFFF << shift))
            }
            Opcode::SW => {
                if addr % 4 != 0 {
                    return Err(ExecutionError::InvalidMemoryAccess(Opcode::SW, addr));
                }
                a
            }
            _ => unreachable!(),
        };
        self.mw_cpu(align(addr), memory_store_value);
        Ok((a, b, c))
    }

    /// Execute a branch instruction.
    fn execute_branch(
        &mut self,
        instruction: &Instruction,
        mut next_pc: u32,
    ) -> (u32, u32, u32, u32) {
        let (a, b, c) = self.branch_rr(instruction);
        let branch = match instruction.opcode {
            Opcode::BEQ => a == b,
            Opcode::BNE => a != b,
            Opcode::BLT => (a as i32) < (b as i32),
            Opcode::BGE => (a as i32) >= (b as i32),
            Opcode::BLTU => a < b,
            Opcode::BGEU => a >= b,
            _ => {
                unreachable!()
            }
        };
        if branch {
            next_pc = self.state.pc.wrapping_add(c);
        }
        (a, b, c, next_pc)
    }

    /// Execute an ecall instruction.
    #[allow(clippy::type_complexity)]
    fn execute_ecall(
        &mut self,
    ) -> Result<(u32, u32, u32, u32, u32, SyscallCode, u32), ExecutionError> {
        // We peek at register x5 to get the syscall id. The reason we don't `self.rr` this
        // register is that we write to it later.
        let t0 = Register::X5;
        let syscall_id = self.register(t0);
        let c = self.rr_cpu(Register::X11, MemoryAccessPosition::C);
        let b = self.rr_cpu(Register::X10, MemoryAccessPosition::B);
        let syscall = SyscallCode::from_u32(syscall_id);

        if self.print_report && !self.unconstrained {
            self.report.syscall_counts[syscall] += 1;
        }

        // `hint_slice` is allowed in unconstrained mode since it is used to write the hint.
        // Other syscalls are not allowed because they can lead to non-deterministic
        // behavior, especially since many syscalls modify memory in place,
        // which is not permitted in unconstrained mode. This will result in
        // non-zero memory interactions when generating a proof.

        if self.unconstrained
            && (syscall != SyscallCode::EXIT_UNCONSTRAINED && syscall != SyscallCode::WRITE)
        {
            return Err(ExecutionError::InvalidSyscallUsage(syscall_id as u64));
        }

        // Update the syscall counts.
        let syscall_for_count = syscall.count_map();
        let syscall_count = self.state.syscall_counts.entry(syscall_for_count).or_insert(0);
        *syscall_count += 1;

        let syscall_impl = self.get_syscall(syscall).cloned();
        let mut precompile_rt = SyscallContext::new(self);
        let (a, precompile_next_pc, precompile_cycles, returned_exit_code) =
            if let Some(syscall_impl) = syscall_impl {
                // Executing a syscall optionally returns a value to write to the t0
                // register. If it returns None, we just keep the
                // syscall_id in t0.
                let res = syscall_impl.execute(&mut precompile_rt, syscall, b, c);
                let a = if let Some(val) = res { val } else { syscall_id };

                // If the syscall is `HALT` and the exit code is non-zero, return an error.
                if syscall == SyscallCode::HALT && precompile_rt.exit_code != 0 {
                    return Err(ExecutionError::HaltWithNonZeroExitCode(precompile_rt.exit_code));
                }

                (a, precompile_rt.next_pc, syscall_impl.num_extra_cycles(), precompile_rt.exit_code)
            } else {
                return Err(ExecutionError::UnsupportedSyscall(syscall_id));
            };

        // If the syscall is `EXIT_UNCONSTRAINED`, the memory was restored to pre-unconstrained code
        // in the execute function, so we need to re-read from x10 and x11.  Just do a peek on the
        // registers.
        let (b, c) = if syscall == SyscallCode::EXIT_UNCONSTRAINED {
            (self.register(Register::X10), self.register(Register::X11))
        } else {
            (b, c)
        };

        // Allow the syscall impl to modify state.clk/pc (exit unconstrained does this)
        self.rw_cpu(t0, a);
        let clk = self.state.clk;
        self.state.clk += precompile_cycles;

        Ok((a, b, c, clk, precompile_next_pc, syscall, returned_exit_code))
    }

    /// Execute a jump instruction.
    fn execute_jump(&mut self, instruction: &Instruction) -> (u32, u32, u32, u32) {
        let (a, b, c, next_pc) = match instruction.opcode {
            Opcode::JAL => {
                let (rd, imm) = instruction.j_type();
                let (b, c) = (imm, 0);
                let a = self.state.pc + 4;
                self.rw_cpu(rd, a);
                let next_pc = self.state.pc.wrapping_add(imm);
                (a, b, c, next_pc)
            }
            Opcode::JALR => {
                let (rd, rs1, imm) = instruction.i_type();
                let (b, c) = (self.rr_cpu(rs1, MemoryAccessPosition::B), imm);
                let a = self.state.pc + 4;
                self.rw_cpu(rd, a);
                let next_pc = b.wrapping_add(c);
                (a, b, c, next_pc)
            }
            _ => unreachable!(),
        };
        (a, b, c, next_pc)
    }

    /// Executes one cycle of the program, returning whether the program has finished.
    #[inline]
    #[allow(clippy::too_many_lines)]
    fn execute_cycle(&mut self) -> Result<bool, ExecutionError> {
        // Fetch the instruction at the current program counter.
        let instruction = self.fetch();

        // Log the current state of the runtime.
        self.log(&instruction);

        // Execute the instruction.
        self.execute_instruction(&instruction)?;

        // Increment the clock.
        self.state.global_clk += 1;

        if !self.unconstrained {
            // If there's not enough cycles left for another instruction, move to the next shard.
            let cpu_exit = self.max_syscall_cycles + self.state.clk >= self.shard_size;

            // Every N cycles, check if there exists at least one shape that fits.
            //
            // If we're close to not fitting, early stop the shard to ensure we don't OOM.
            let mut shape_match_found = true;
            if self.state.global_clk % self.shape_check_frequency == 0 {
                // Estimate the number of events in the trace.
                self.estimate_riscv_event_counts(
                    (self.state.clk >> 2) as u64,
                    self.local_counts.local_mem as u64,
                    self.local_counts.syscalls_sent as u64,
                    *self.local_counts.event_counts,
                );

                // Check if the LDE size is too large.
                if self.lde_size_check {
                    let padded_event_counts =
                        pad_rv32im_event_counts(self.event_counts, self.shape_check_frequency);
                    let padded_lde_size = estimate_riscv_lde_size(padded_event_counts, &self.costs);
                    if padded_lde_size > self.lde_size_threshold {
                        tracing::warn!(
                            "stopping shard early due to lde size: {} gb",
                            (padded_lde_size as u64) / 1_000_000_000
                        );
                        shape_match_found = false;
                    }
                }
                // Check if we're too "close" to a maximal shape.
                else if let Some(maximal_shapes) = &self.maximal_shapes {
                    let distance = |threshold: usize, count: usize| {
                        (count != 0).then(|| threshold - count).unwrap_or(usize::MAX)
                    };

                    shape_match_found = false;

                    for shape in maximal_shapes.iter() {
                        let cpu_threshold = shape[CoreAirId::Cpu];
                        if self.state.clk > ((1 << cpu_threshold) << 2) {
                            continue;
                        }

                        let mut l_infinity = usize::MAX;
                        let mut shape_too_small = false;
                        for air in CoreAirId::iter() {
                            if air == CoreAirId::Cpu {
                                continue;
                            }

                            let threshold = 1 << shape[air];
                            let count = self.event_counts[RiscvAirId::from(air)] as usize;
                            if count > threshold {
                                shape_too_small = true;
                                break;
                            }

                            if distance(threshold, count) < l_infinity {
                                l_infinity = distance(threshold, count);
                            }
                        }

                        if shape_too_small {
                            continue;
                        }

                        if l_infinity >= 32 * (self.shape_check_frequency as usize) {
                            shape_match_found = true;
                            break;
                        }
                    }

                    if !shape_match_found {
                        self.record.counts = Some(self.event_counts);
                        log::warn!(
                            "stopping shard early due to no shapes fitting: \
                            clk: {},
                            clk_usage: {}",
                            (self.state.clk / 4).next_power_of_two().ilog2(),
                            ((self.state.clk / 4) as f64).log2(),
                        );
                    }
                }
            }

            if cpu_exit || !shape_match_found {
                self.state.current_shard += 1;
                self.state.clk = 0;
                self.bump_record();
            }
        }

        // If the cycle limit is exceeded, return an error.
        if let Some(max_cycles) = self.max_cycles {
            if self.state.global_clk >= max_cycles {
                return Err(ExecutionError::ExceededCycleLimit(max_cycles));
            }
        }

        let done = self.state.pc == 0
            || self.state.pc.wrapping_sub(self.program.pc_base)
                >= (self.program.instructions.len() * 4) as u32;
        if done && self.unconstrained {
            log::error!("program ended in unconstrained mode at clk {}", self.state.global_clk);
            return Err(ExecutionError::EndInUnconstrained());
        }
        Ok(done)
    }

    /// Bump the record.
    pub fn bump_record(&mut self) {
        self.local_counts = LocalCounts::default();
        // Copy all of the existing local memory accesses to the record's local_memory_access vec.
        if self.executor_mode == ExecutorMode::Trace {
            for (_, event) in self.local_memory_access.drain() {
                self.record.cpu_local_memory_access.push(event);
            }
        }

        let removed_record = std::mem::replace(
            &mut self.record,
            Box::new(ExecutionRecord::new(self.program.clone())),
        );
        let public_values = removed_record.public_values;
        self.record.public_values = public_values;
        self.records.push(removed_record);
    }

    /// Execute up to `self.shard_batch_size` cycles, returning the events emitted and whether the
    /// program ended.
    ///
    /// # Errors
    ///
    /// This function will return an error if the program execution fails.
    pub fn execute_record(
        &mut self,
        emit_global_memory_events: bool,
    ) -> Result<(Vec<Box<ExecutionRecord>>, bool), ExecutionError> {
        self.executor_mode = ExecutorMode::Trace;
        self.emit_global_memory_events = emit_global_memory_events;
        self.print_report = true;
        let done = self.execute()?;
        Ok((std::mem::take(&mut self.records), done))
    }

    /// Execute up to `self.shard_batch_size` cycles, returning the checkpoint from before execution
    /// and whether the program ended.
    ///
    /// # Errors
    ///
    /// This function will return an error if the program execution fails.
    pub fn execute_state(
        &mut self,
        emit_global_memory_events: bool,
    ) -> Result<(ExecutionState, PublicValues<u32, u32>, bool), ExecutionError> {
        self.memory_checkpoint.clear();
        self.executor_mode = ExecutorMode::Checkpoint;
        self.emit_global_memory_events = emit_global_memory_events;

        // Clone self.state without memory and uninitialized_memory in it so it's faster.
        let memory = std::mem::take(&mut self.state.memory);
        let uninitialized_memory = std::mem::take(&mut self.state.uninitialized_memory);
        let mut checkpoint = tracing::debug_span!("clone").in_scope(|| self.state.clone());
        self.state.memory = memory;
        self.state.uninitialized_memory = uninitialized_memory;

        let done = tracing::debug_span!("execute").in_scope(|| self.execute())?;
        // Create a checkpoint using `memory_checkpoint`. Just include all memory if `done` since we
        // need it all for MemoryFinalize.
        let next_pc = self.state.pc;
        tracing::debug_span!("create memory checkpoint").in_scope(|| {
            let replacement_memory_checkpoint = Memory::<_>::new_preallocated();
            let replacement_uninitialized_memory_checkpoint = Memory::<_>::new_preallocated();
            let memory_checkpoint =
                std::mem::replace(&mut self.memory_checkpoint, replacement_memory_checkpoint);
            let uninitialized_memory_checkpoint = std::mem::replace(
                &mut self.uninitialized_memory_checkpoint,
                replacement_uninitialized_memory_checkpoint,
            );
            if done && !self.emit_global_memory_events {
                // If it's the last shard, and we're not emitting memory events, we need to include
                // all memory so that memory events can be emitted from the checkpoint. But we need
                // to first reset any modified memory to as it was before the execution.
                checkpoint.memory.clone_from(&self.state.memory);
                memory_checkpoint.into_iter().for_each(|(addr, record)| {
                    if let Some(record) = record {
                        checkpoint.memory.insert(addr, record);
                    } else {
                        checkpoint.memory.remove(addr);
                    }
                });
                checkpoint.uninitialized_memory = self.state.uninitialized_memory.clone();
                // Remove memory that was written to in this batch.
                for (addr, is_old) in uninitialized_memory_checkpoint {
                    if !is_old {
                        checkpoint.uninitialized_memory.remove(addr);
                    }
                }
            } else {
                checkpoint.memory = memory_checkpoint
                    .into_iter()
                    .filter_map(|(addr, record)| record.map(|record| (addr, record)))
                    .collect();
                checkpoint.uninitialized_memory = uninitialized_memory_checkpoint
                    .into_iter()
                    .filter(|&(_, has_value)| has_value)
                    .map(|(addr, _)| (addr, *self.state.uninitialized_memory.get(addr).unwrap()))
                    .collect();
            }
        });
        let mut public_values = self.records.last().as_ref().unwrap().public_values;
        public_values.start_pc = next_pc;
        public_values.next_pc = next_pc;
        if !done {
            self.records.clear();
        }
        Ok((checkpoint, public_values, done))
    }

    fn initialize(&mut self) {
        self.state.clk = 0;

        tracing::debug!("loading memory image");
        for (&addr, value) in &self.program.memory_image {
            self.state.memory.insert(addr, MemoryRecord { value: *value, shard: 0, timestamp: 0 });
        }
    }

    /// Executes the program without tracing and without emitting events.
    ///
    /// # Errors
    ///
    /// This function will return an error if the program execution fails.
    pub fn run_fast(&mut self) -> Result<(), ExecutionError> {
        self.executor_mode = ExecutorMode::Simple;
        self.print_report = true;
        while !self.execute()? {}

        #[cfg(feature = "profiling")]
        if let Some((profiler, writer)) = self.profiler.take() {
            profiler.write(writer).expect("Failed to write profile to output file");
        }

        Ok(())
    }

    /// Executes the program in checkpoint mode, without emitting the checkpoints.
    ///
    /// # Errors
    ///
    /// This function will return an error if the program execution fails.
    pub fn run_checkpoint(
        &mut self,
        emit_global_memory_events: bool,
    ) -> Result<(), ExecutionError> {
        self.executor_mode = ExecutorMode::Simple;
        self.print_report = true;
        while !self.execute_state(emit_global_memory_events)?.2 {}
        Ok(())
    }

    /// Executes the program and prints the execution report.
    ///
    /// # Errors
    ///
    /// This function will return an error if the program execution fails.
    pub fn run(&mut self) -> Result<(), ExecutionError> {
        self.executor_mode = ExecutorMode::Trace;
        self.print_report = true;
        while !self.execute()? {}

        #[cfg(feature = "profiling")]
        if let Some((profiler, writer)) = self.profiler.take() {
            profiler.write(writer).expect("Failed to write profile to output file");
        }

        Ok(())
    }

    /// Executes up to `self.shard_batch_size` cycles of the program, returning whether the program
    /// has finished.
    pub fn execute(&mut self) -> Result<bool, ExecutionError> {
        // Get the program.
        let program = self.program.clone();

        // Get the current shard.
        let start_shard = self.state.current_shard;

        // If it's the first cycle, initialize the program.
        if self.state.global_clk == 0 {
            self.initialize();
        }

        // Loop until we've executed `self.shard_batch_size` shards if `self.shard_batch_size` is
        // set.
        let mut done = false;
        let mut current_shard = self.state.current_shard;
        let mut num_shards_executed = 0;
        loop {
            if self.execute_cycle()? {
                done = true;
                break;
            }

            if self.shard_batch_size > 0 && current_shard != self.state.current_shard {
                num_shards_executed += 1;
                current_shard = self.state.current_shard;
                if num_shards_executed == self.shard_batch_size {
                    break;
                }
            }
        }

        // Get the final public values.
        let public_values = self.record.public_values;

        if done {
            self.postprocess();

            // Push the remaining execution record with memory initialize & finalize events.
            self.bump_record();
        }

        // Push the remaining execution record, if there are any CPU events.
        if !self.record.cpu_events.is_empty() {
            self.bump_record();
        }

        // Set the global public values for all shards.
        let mut last_next_pc = 0;
        let mut last_exit_code = 0;
        for (i, record) in self.records.iter_mut().enumerate() {
            record.program = program.clone();
            record.public_values = public_values;
            record.public_values.committed_value_digest = public_values.committed_value_digest;
            record.public_values.deferred_proofs_digest = public_values.deferred_proofs_digest;
            record.public_values.execution_shard = start_shard + i as u32;
            if record.cpu_events.is_empty() {
                record.public_values.start_pc = last_next_pc;
                record.public_values.next_pc = last_next_pc;
                record.public_values.exit_code = last_exit_code;
            } else {
                record.public_values.start_pc = record.cpu_events[0].pc;
                record.public_values.next_pc = record.cpu_events.last().unwrap().next_pc;
                record.public_values.exit_code = record.cpu_events.last().unwrap().exit_code;
                last_next_pc = record.public_values.next_pc;
                last_exit_code = record.public_values.exit_code;
            }
        }

        Ok(done)
    }

    fn postprocess(&mut self) {
        // Flush remaining stdout/stderr
        for (fd, buf) in &self.io_buf {
            if !buf.is_empty() {
                match fd {
                    1 => {
                        println!("stdout: {buf}");
                    }
                    2 => {
                        println!("stderr: {buf}");
                    }
                    _ => {}
                }
            }
        }

        // Ensure that all proofs and input bytes were read, otherwise warn the user.
        if self.state.proof_stream_ptr != self.state.proof_stream.len() {
            tracing::warn!(
                "Not all proofs were read. Proving will fail during recursion. Did you pass too
        many proofs in or forget to call verify_sp1_proof?"
            );
        }

        if !self.state.input_stream.is_empty() {
            tracing::warn!("Not all input bytes were read.");
        }

        if self.emit_global_memory_events
            && (self.executor_mode == ExecutorMode::Trace
                || self.executor_mode == ExecutorMode::Checkpoint)
        {
            // SECTION: Set up all MemoryInitializeFinalizeEvents needed for memory argument.
            let memory_finalize_events = &mut self.record.global_memory_finalize_events;
            memory_finalize_events.reserve_exact(self.state.memory.page_table.estimate_len() + 32);

            // We handle the addr = 0 case separately, as we constrain it to be 0 in the first row
            // of the memory finalize table so it must be first in the array of events.
            let addr_0_record = self.state.memory.get(0);

            let addr_0_final_record = match addr_0_record {
                Some(record) => record,
                None => &MemoryRecord { value: 0, shard: 0, timestamp: 1 },
            };
            memory_finalize_events
                .push(MemoryInitializeFinalizeEvent::finalize_from_record(0, addr_0_final_record));

            let memory_initialize_events = &mut self.record.global_memory_initialize_events;
            memory_initialize_events
                .reserve_exact(self.state.memory.page_table.estimate_len() + 32);
            let addr_0_initialize_event =
                MemoryInitializeFinalizeEvent::initialize(0, 0, addr_0_record.is_some());
            memory_initialize_events.push(addr_0_initialize_event);

            // Count the number of touched memory addresses manually, since `PagedMemory` doesn't
            // already know its length.
            self.report.touched_memory_addresses = 0;
            for addr in 1..32 {
                let record = self.state.memory.registers.get(addr);
                if record.is_some() {
                    self.report.touched_memory_addresses += 1;

                    // Program memory is initialized in the MemoryProgram chip and doesn't require any
                    // events, so we only send init events for other memory addresses.
                    if !self.record.program.memory_image.contains_key(&addr) {
                        let initial_value =
                            self.state.uninitialized_memory.registers.get(addr).unwrap_or(&0);
                        memory_initialize_events.push(MemoryInitializeFinalizeEvent::initialize(
                            addr,
                            *initial_value,
                            true,
                        ));
                    }

                    let record = *record.unwrap();
                    memory_finalize_events
                        .push(MemoryInitializeFinalizeEvent::finalize_from_record(addr, &record));
                }
            }
            for addr in self.state.memory.page_table.keys() {
                self.report.touched_memory_addresses += 1;

                // Program memory is initialized in the MemoryProgram chip and doesn't require any
                // events, so we only send init events for other memory addresses.
                if !self.record.program.memory_image.contains_key(&addr) {
                    let initial_value = self.state.uninitialized_memory.get(addr).unwrap_or(&0);
                    memory_initialize_events.push(MemoryInitializeFinalizeEvent::initialize(
                        addr,
                        *initial_value,
                        true,
                    ));
                }

                let record = *self.state.memory.get(addr).unwrap();
                memory_finalize_events
                    .push(MemoryInitializeFinalizeEvent::finalize_from_record(addr, &record));
            }
        }
    }

    fn get_syscall(&mut self, code: SyscallCode) -> Option<&Arc<dyn Syscall>> {
        self.syscall_map.get(&code)
    }

    /// Maps the opcode counts to the number of events in each air.
    pub fn estimate_riscv_event_counts(
        &mut self,
        cpu_cycles: u64,
        touched_addresses: u64,
        syscalls_sent: u64,
        opcode_counts: EnumMap<Opcode, u64>,
    ) {
        // Compute the number of events in the cpu chip.
        self.event_counts[RiscvAirId::Cpu] = cpu_cycles;

        // Compute the number of events in the add sub chip.
        self.event_counts[RiscvAirId::AddSub] =
            opcode_counts[Opcode::ADD] + opcode_counts[Opcode::SUB];

        // Compute the number of events in the mul chip.
        self.event_counts[RiscvAirId::Mul] = opcode_counts[Opcode::MUL]
            + opcode_counts[Opcode::MULH]
            + opcode_counts[Opcode::MULHU]
            + opcode_counts[Opcode::MULHSU];

        // Compute the number of events in the bitwise chip.
        self.event_counts[RiscvAirId::Bitwise] =
            opcode_counts[Opcode::XOR] + opcode_counts[Opcode::OR] + opcode_counts[Opcode::AND];

        // Compute the number of events in the shift left chip.
        self.event_counts[RiscvAirId::ShiftLeft] = opcode_counts[Opcode::SLL];

        // Compute the number of events in the shift right chip.
        self.event_counts[RiscvAirId::ShiftRight] =
            opcode_counts[Opcode::SRL] + opcode_counts[Opcode::SRA];

        // Compute the number of events in the divrem chip.
        self.event_counts[RiscvAirId::DivRem] = opcode_counts[Opcode::DIV]
            + opcode_counts[Opcode::DIVU]
            + opcode_counts[Opcode::REM]
            + opcode_counts[Opcode::REMU];

        // Compute the number of events in the lt chip.
        self.event_counts[RiscvAirId::Lt] =
            opcode_counts[Opcode::SLT] + opcode_counts[Opcode::SLTU];

        // Compute the number of events in the memory local chip.
        self.event_counts[RiscvAirId::MemoryLocal] =
            touched_addresses.div_ceil(NUM_LOCAL_MEMORY_ENTRIES_PER_ROW_EXEC as u64);

        // Compute the number of events in the branch chip.
        self.event_counts[RiscvAirId::Branch] = opcode_counts[Opcode::BEQ]
            + opcode_counts[Opcode::BNE]
            + opcode_counts[Opcode::BLT]
            + opcode_counts[Opcode::BGE]
            + opcode_counts[Opcode::BLTU]
            + opcode_counts[Opcode::BGEU];

        // Compute the number of events in the jump chip.
        self.event_counts[RiscvAirId::Jump] =
            opcode_counts[Opcode::JAL] + opcode_counts[Opcode::JALR];

        // Compute the number of events in the auipc chip.
        self.event_counts[RiscvAirId::Auipc] = opcode_counts[Opcode::AUIPC]
            + opcode_counts[Opcode::UNIMP]
            + opcode_counts[Opcode::EBREAK];

        // Compute the number of events in the memory instruction chip.
        self.event_counts[RiscvAirId::MemoryInstrs] = opcode_counts[Opcode::LB]
            + opcode_counts[Opcode::LH]
            + opcode_counts[Opcode::LW]
            + opcode_counts[Opcode::LBU]
            + opcode_counts[Opcode::LHU]
            + opcode_counts[Opcode::SB]
            + opcode_counts[Opcode::SH]
            + opcode_counts[Opcode::SW];

        // Compute the number of events in the syscall instruction chip.
        self.event_counts[RiscvAirId::SyscallInstrs] = opcode_counts[Opcode::ECALL];

        // Compute the number of events in the syscall core chip.
        self.event_counts[RiscvAirId::SyscallCore] = syscalls_sent;

        // Compute the number of events in the global chip.
        self.event_counts[RiscvAirId::Global] =
            2 * touched_addresses + self.event_counts[RiscvAirId::SyscallInstrs];

        // Adjust for divrem dependencies.
        self.event_counts[RiscvAirId::Mul] += self.event_counts[RiscvAirId::DivRem];
        self.event_counts[RiscvAirId::Lt] += self.event_counts[RiscvAirId::DivRem];

        // Note: we ignore the additional dependencies for addsub, since they are accounted for in
        // the maximal shapes.
    }

    #[inline]
    fn log(&mut self, _: &Instruction) {
        #[cfg(feature = "profiling")]
        if let Some((ref mut profiler, _)) = self.profiler {
            if !self.unconstrained {
                profiler.record(self.state.global_clk, self.state.pc as u64);
            }
        }

        if !self.unconstrained && self.state.global_clk % 10_000_000 == 0 {
            log::info!("clk = {} pc = 0x{:x?}", self.state.global_clk, self.state.pc);
        }
    }
}

impl Default for ExecutorMode {
    fn default() -> Self {
        Self::Simple
    }
}

/// Aligns an address to the nearest word below or equal to it.
#[must_use]
pub const fn align(addr: u32) -> u32 {
    addr - addr % 4
}

#[cfg(test)]
mod tests {

    use sp1_stark::SP1CoreOpts;
    use sp1_zkvm::syscalls::SHA_COMPRESS;

    use crate::programs::tests::{
        fibonacci_program, panic_program, secp256r1_add_program, secp256r1_double_program,
        simple_memory_program, simple_program, ssz_withdrawals_program, u256xu2048_mul_program,
    };

    use crate::Register;

    use super::{Executor, Instruction, Opcode, Program};

    fn _assert_send<T: Send>() {}

    /// Runtime needs to be Send so we can use it across async calls.
    fn _assert_runtime_is_send() {
        _assert_send::<Executor>();
    }

    #[test]
    fn test_simple_program_run() {
        let program = simple_program();
        let mut runtime = Executor::new(program, SP1CoreOpts::default());
        runtime.run().unwrap();
        assert_eq!(runtime.register(Register::X31), 42);
    }

    #[test]
    fn test_fibonacci_program_run() {
        let program = fibonacci_program();
        let mut runtime = Executor::new(program, SP1CoreOpts::default());
        runtime.run().unwrap();
    }

    #[test]
    fn test_secp256r1_add_program_run() {
        let program = secp256r1_add_program();
        let mut runtime = Executor::new(program, SP1CoreOpts::default());
        runtime.run().unwrap();
    }

    #[test]
    fn test_secp256r1_double_program_run() {
        let program = secp256r1_double_program();
        let mut runtime = Executor::new(program, SP1CoreOpts::default());
        runtime.run().unwrap();
    }

    #[test]
    fn test_u256xu2048_mul() {
        let program = u256xu2048_mul_program();
        let mut runtime = Executor::new(program, SP1CoreOpts::default());
        runtime.run().unwrap();
    }

    #[test]
    fn test_ssz_withdrawals_program_run() {
        let program = ssz_withdrawals_program();
        let mut runtime = Executor::new(program, SP1CoreOpts::default());
        runtime.run().unwrap();
    }

    #[test]
    #[should_panic]
    fn test_panic() {
        let program = panic_program();
        let mut runtime = Executor::new(program, SP1CoreOpts::default());
        runtime.run().unwrap();
    }

    #[test]
    fn test_add() {
        // main:
        //     addi x29, x0, 5
        //     addi x30, x0, 37
        //     add x31, x30, x29
        let instructions = vec![
            Instruction::new(Opcode::ADD, 29, 0, 5, false, true),
            Instruction::new(Opcode::ADD, 30, 0, 37, false, true),
            Instruction::new(Opcode::ADD, 31, 30, 29, false, false),
        ];
        let program = Program::new(instructions, 0, 0);
        let mut runtime = Executor::new(program, SP1CoreOpts::default());
        runtime.run().unwrap();
        assert_eq!(runtime.register(Register::X31), 42);
    }

    #[test]
    fn test_sub() {
        //     addi x29, x0, 5
        //     addi x30, x0, 37
        //     sub x31, x30, x29
        let instructions = vec![
            Instruction::new(Opcode::ADD, 29, 0, 5, false, true),
            Instruction::new(Opcode::ADD, 30, 0, 37, false, true),
            Instruction::new(Opcode::SUB, 31, 30, 29, false, false),
        ];
        let program = Program::new(instructions, 0, 0);

        let mut runtime = Executor::new(program, SP1CoreOpts::default());
        runtime.run().unwrap();
        assert_eq!(runtime.register(Register::X31), 32);
    }

    #[test]
    fn test_xor() {
        //     addi x29, x0, 5
        //     addi x30, x0, 37
        //     xor x31, x30, x29
        let instructions = vec![
            Instruction::new(Opcode::ADD, 29, 0, 5, false, true),
            Instruction::new(Opcode::ADD, 30, 0, 37, false, true),
            Instruction::new(Opcode::XOR, 31, 30, 29, false, false),
        ];
        let program = Program::new(instructions, 0, 0);

        let mut runtime = Executor::new(program, SP1CoreOpts::default());
        runtime.run().unwrap();
        assert_eq!(runtime.register(Register::X31), 32);
    }

    #[test]
    fn test_or() {
        //     addi x29, x0, 5
        //     addi x30, x0, 37
        //     or x31, x30, x29
        let instructions = vec![
            Instruction::new(Opcode::ADD, 29, 0, 5, false, true),
            Instruction::new(Opcode::ADD, 30, 0, 37, false, true),
            Instruction::new(Opcode::OR, 31, 30, 29, false, false),
        ];
        let program = Program::new(instructions, 0, 0);

        let mut runtime = Executor::new(program, SP1CoreOpts::default());

        runtime.run().unwrap();
        assert_eq!(runtime.register(Register::X31), 37);
    }

    #[test]
    fn test_and() {
        //     addi x29, x0, 5
        //     addi x30, x0, 37
        //     and x31, x30, x29
        let instructions = vec![
            Instruction::new(Opcode::ADD, 29, 0, 5, false, true),
            Instruction::new(Opcode::ADD, 30, 0, 37, false, true),
            Instruction::new(Opcode::AND, 31, 30, 29, false, false),
        ];
        let program = Program::new(instructions, 0, 0);

        let mut runtime = Executor::new(program, SP1CoreOpts::default());
        runtime.run().unwrap();
        assert_eq!(runtime.register(Register::X31), 5);
    }

    #[test]
    fn test_sll() {
        //     addi x29, x0, 5
        //     addi x30, x0, 37
        //     sll x31, x30, x29
        let instructions = vec![
            Instruction::new(Opcode::ADD, 29, 0, 5, false, true),
            Instruction::new(Opcode::ADD, 30, 0, 37, false, true),
            Instruction::new(Opcode::SLL, 31, 30, 29, false, false),
        ];
        let program = Program::new(instructions, 0, 0);

        let mut runtime = Executor::new(program, SP1CoreOpts::default());
        runtime.run().unwrap();
        assert_eq!(runtime.register(Register::X31), 1184);
    }

    #[test]
    fn test_srl() {
        //     addi x29, x0, 5
        //     addi x30, x0, 37
        //     srl x31, x30, x29
        let instructions = vec![
            Instruction::new(Opcode::ADD, 29, 0, 5, false, true),
            Instruction::new(Opcode::ADD, 30, 0, 37, false, true),
            Instruction::new(Opcode::SRL, 31, 30, 29, false, false),
        ];
        let program = Program::new(instructions, 0, 0);

        let mut runtime = Executor::new(program, SP1CoreOpts::default());
        runtime.run().unwrap();
        assert_eq!(runtime.register(Register::X31), 1);
    }

    #[test]
    fn test_sra() {
        //     addi x29, x0, 5
        //     addi x30, x0, 37
        //     sra x31, x30, x29
        let instructions = vec![
            Instruction::new(Opcode::ADD, 29, 0, 5, false, true),
            Instruction::new(Opcode::ADD, 30, 0, 37, false, true),
            Instruction::new(Opcode::SRA, 31, 30, 29, false, false),
        ];
        let program = Program::new(instructions, 0, 0);

        let mut runtime = Executor::new(program, SP1CoreOpts::default());
        runtime.run().unwrap();
        assert_eq!(runtime.register(Register::X31), 1);
    }

    #[test]
    fn test_slt() {
        //     addi x29, x0, 5
        //     addi x30, x0, 37
        //     slt x31, x30, x29
        let instructions = vec![
            Instruction::new(Opcode::ADD, 29, 0, 5, false, true),
            Instruction::new(Opcode::ADD, 30, 0, 37, false, true),
            Instruction::new(Opcode::SLT, 31, 30, 29, false, false),
        ];
        let program = Program::new(instructions, 0, 0);

        let mut runtime = Executor::new(program, SP1CoreOpts::default());
        runtime.run().unwrap();
        assert_eq!(runtime.register(Register::X31), 0);
    }

    #[test]
    fn test_sltu() {
        //     addi x29, x0, 5
        //     addi x30, x0, 37
        //     sltu x31, x30, x29
        let instructions = vec![
            Instruction::new(Opcode::ADD, 29, 0, 5, false, true),
            Instruction::new(Opcode::ADD, 30, 0, 37, false, true),
            Instruction::new(Opcode::SLTU, 31, 30, 29, false, false),
        ];
        let program = Program::new(instructions, 0, 0);

        let mut runtime = Executor::new(program, SP1CoreOpts::default());
        runtime.run().unwrap();
        assert_eq!(runtime.register(Register::X31), 0);
    }

    #[test]
    fn test_addi() {
        //     addi x29, x0, 5
        //     addi x30, x29, 37
        //     addi x31, x30, 42
        let instructions = vec![
            Instruction::new(Opcode::ADD, 29, 0, 5, false, true),
            Instruction::new(Opcode::ADD, 30, 29, 37, false, true),
            Instruction::new(Opcode::ADD, 31, 30, 42, false, true),
        ];
        let program = Program::new(instructions, 0, 0);

        let mut runtime = Executor::new(program, SP1CoreOpts::default());
        runtime.run().unwrap();
        assert_eq!(runtime.register(Register::X31), 84);
    }

    #[test]
    fn test_addi_negative() {
        //     addi x29, x0, 5
        //     addi x30, x29, -1
        //     addi x31, x30, 4
        let instructions = vec![
            Instruction::new(Opcode::ADD, 29, 0, 5, false, true),
            Instruction::new(Opcode::ADD, 30, 29, 0xFFFF_FFFF, false, true),
            Instruction::new(Opcode::ADD, 31, 30, 4, false, true),
        ];
        let program = Program::new(instructions, 0, 0);
        let mut runtime = Executor::new(program, SP1CoreOpts::default());
        runtime.run().unwrap();
        assert_eq!(runtime.register(Register::X31), 5 - 1 + 4);
    }

    #[test]
    fn test_xori() {
        //     addi x29, x0, 5
        //     xori x30, x29, 37
        //     xori x31, x30, 42
        let instructions = vec![
            Instruction::new(Opcode::ADD, 29, 0, 5, false, true),
            Instruction::new(Opcode::XOR, 30, 29, 37, false, true),
            Instruction::new(Opcode::XOR, 31, 30, 42, false, true),
        ];
        let program = Program::new(instructions, 0, 0);
        let mut runtime = Executor::new(program, SP1CoreOpts::default());
        runtime.run().unwrap();
        assert_eq!(runtime.register(Register::X31), 10);
    }

    #[test]
    fn test_ori() {
        //     addi x29, x0, 5
        //     ori x30, x29, 37
        //     ori x31, x30, 42
        let instructions = vec![
            Instruction::new(Opcode::ADD, 29, 0, 5, false, true),
            Instruction::new(Opcode::OR, 30, 29, 37, false, true),
            Instruction::new(Opcode::OR, 31, 30, 42, false, true),
        ];
        let program = Program::new(instructions, 0, 0);
        let mut runtime = Executor::new(program, SP1CoreOpts::default());
        runtime.run().unwrap();
        assert_eq!(runtime.register(Register::X31), 47);
    }

    #[test]
    fn test_andi() {
        //     addi x29, x0, 5
        //     andi x30, x29, 37
        //     andi x31, x30, 42
        let instructions = vec![
            Instruction::new(Opcode::ADD, 29, 0, 5, false, true),
            Instruction::new(Opcode::AND, 30, 29, 37, false, true),
            Instruction::new(Opcode::AND, 31, 30, 42, false, true),
        ];
        let program = Program::new(instructions, 0, 0);
        let mut runtime = Executor::new(program, SP1CoreOpts::default());
        runtime.run().unwrap();
        assert_eq!(runtime.register(Register::X31), 0);
    }

    #[test]
    fn test_slli() {
        //     addi x29, x0, 5
        //     slli x31, x29, 37
        let instructions = vec![
            Instruction::new(Opcode::ADD, 29, 0, 5, false, true),
            Instruction::new(Opcode::SLL, 31, 29, 4, false, true),
        ];
        let program = Program::new(instructions, 0, 0);
        let mut runtime = Executor::new(program, SP1CoreOpts::default());
        runtime.run().unwrap();
        assert_eq!(runtime.register(Register::X31), 80);
    }

    #[test]
    fn test_srli() {
        //    addi x29, x0, 5
        //    srli x31, x29, 37
        let instructions = vec![
            Instruction::new(Opcode::ADD, 29, 0, 42, false, true),
            Instruction::new(Opcode::SRL, 31, 29, 4, false, true),
        ];
        let program = Program::new(instructions, 0, 0);
        let mut runtime = Executor::new(program, SP1CoreOpts::default());
        runtime.run().unwrap();
        assert_eq!(runtime.register(Register::X31), 2);
    }

    #[test]
    fn test_srai() {
        //   addi x29, x0, 5
        //   srai x31, x29, 37
        let instructions = vec![
            Instruction::new(Opcode::ADD, 29, 0, 42, false, true),
            Instruction::new(Opcode::SRA, 31, 29, 4, false, true),
        ];
        let program = Program::new(instructions, 0, 0);
        let mut runtime = Executor::new(program, SP1CoreOpts::default());
        runtime.run().unwrap();
        assert_eq!(runtime.register(Register::X31), 2);
    }

    #[test]
    fn test_slti() {
        //   addi x29, x0, 5
        //   slti x31, x29, 37
        let instructions = vec![
            Instruction::new(Opcode::ADD, 29, 0, 42, false, true),
            Instruction::new(Opcode::SLT, 31, 29, 37, false, true),
        ];
        let program = Program::new(instructions, 0, 0);
        let mut runtime = Executor::new(program, SP1CoreOpts::default());
        runtime.run().unwrap();
        assert_eq!(runtime.register(Register::X31), 0);
    }

    #[test]
    fn test_sltiu() {
        //   addi x29, x0, 5
        //   sltiu x31, x29, 37
        let instructions = vec![
            Instruction::new(Opcode::ADD, 29, 0, 42, false, true),
            Instruction::new(Opcode::SLTU, 31, 29, 37, false, true),
        ];
        let program = Program::new(instructions, 0, 0);
        let mut runtime = Executor::new(program, SP1CoreOpts::default());
        runtime.run().unwrap();
        assert_eq!(runtime.register(Register::X31), 0);
    }

    #[test]
    fn test_jalr() {
        //   addi x11, x11, 100
        //   jalr x5, x11, 8
        //
        // `JALR rd offset(rs)` reads the value at rs, adds offset to it and uses it as the
        // destination address. It then stores the address of the next instruction in rd in case
        // we'd want to come back here.

        let instructions = vec![
            Instruction::new(Opcode::ADD, 11, 11, 100, false, true),
            Instruction::new(Opcode::JALR, 5, 11, 8, false, true),
        ];
        let program = Program::new(instructions, 0, 0);
        let mut runtime = Executor::new(program, SP1CoreOpts::default());
        runtime.run().unwrap();
        assert_eq!(runtime.registers()[Register::X5 as usize], 8);
        assert_eq!(runtime.registers()[Register::X11 as usize], 100);
        assert_eq!(runtime.state.pc, 108);
    }

    fn simple_op_code_test(opcode: Opcode, expected: u32, a: u32, b: u32) {
        let instructions = vec![
            Instruction::new(Opcode::ADD, 10, 0, a, false, true),
            Instruction::new(Opcode::ADD, 11, 0, b, false, true),
            Instruction::new(opcode, 12, 10, 11, false, false),
        ];
        let program = Program::new(instructions, 0, 0);
        let mut runtime = Executor::new(program, SP1CoreOpts::default());
        runtime.run().unwrap();
        assert_eq!(runtime.registers()[Register::X12 as usize], expected);
    }

    #[test]
    #[allow(clippy::unreadable_literal)]
    fn multiplication_tests() {
        simple_op_code_test(Opcode::MULHU, 0x00000000, 0x00000000, 0x00000000);
        simple_op_code_test(Opcode::MULHU, 0x00000000, 0x00000001, 0x00000001);
        simple_op_code_test(Opcode::MULHU, 0x00000000, 0x00000003, 0x00000007);
        simple_op_code_test(Opcode::MULHU, 0x00000000, 0x00000000, 0xffff8000);
        simple_op_code_test(Opcode::MULHU, 0x00000000, 0x80000000, 0x00000000);
        simple_op_code_test(Opcode::MULHU, 0x7fffc000, 0x80000000, 0xffff8000);
        simple_op_code_test(Opcode::MULHU, 0x0001fefe, 0xaaaaaaab, 0x0002fe7d);
        simple_op_code_test(Opcode::MULHU, 0x0001fefe, 0x0002fe7d, 0xaaaaaaab);
        simple_op_code_test(Opcode::MULHU, 0xfe010000, 0xff000000, 0xff000000);
        simple_op_code_test(Opcode::MULHU, 0xfffffffe, 0xffffffff, 0xffffffff);
        simple_op_code_test(Opcode::MULHU, 0x00000000, 0xffffffff, 0x00000001);
        simple_op_code_test(Opcode::MULHU, 0x00000000, 0x00000001, 0xffffffff);

        simple_op_code_test(Opcode::MULHSU, 0x00000000, 0x00000000, 0x00000000);
        simple_op_code_test(Opcode::MULHSU, 0x00000000, 0x00000001, 0x00000001);
        simple_op_code_test(Opcode::MULHSU, 0x00000000, 0x00000003, 0x00000007);
        simple_op_code_test(Opcode::MULHSU, 0x00000000, 0x00000000, 0xffff8000);
        simple_op_code_test(Opcode::MULHSU, 0x00000000, 0x80000000, 0x00000000);
        simple_op_code_test(Opcode::MULHSU, 0x80004000, 0x80000000, 0xffff8000);
        simple_op_code_test(Opcode::MULHSU, 0xffff0081, 0xaaaaaaab, 0x0002fe7d);
        simple_op_code_test(Opcode::MULHSU, 0x0001fefe, 0x0002fe7d, 0xaaaaaaab);
        simple_op_code_test(Opcode::MULHSU, 0xff010000, 0xff000000, 0xff000000);
        simple_op_code_test(Opcode::MULHSU, 0xffffffff, 0xffffffff, 0xffffffff);
        simple_op_code_test(Opcode::MULHSU, 0xffffffff, 0xffffffff, 0x00000001);
        simple_op_code_test(Opcode::MULHSU, 0x00000000, 0x00000001, 0xffffffff);

        simple_op_code_test(Opcode::MULH, 0x00000000, 0x00000000, 0x00000000);
        simple_op_code_test(Opcode::MULH, 0x00000000, 0x00000001, 0x00000001);
        simple_op_code_test(Opcode::MULH, 0x00000000, 0x00000003, 0x00000007);
        simple_op_code_test(Opcode::MULH, 0x00000000, 0x00000000, 0xffff8000);
        simple_op_code_test(Opcode::MULH, 0x00000000, 0x80000000, 0x00000000);
        simple_op_code_test(Opcode::MULH, 0x00000000, 0x80000000, 0x00000000);
        simple_op_code_test(Opcode::MULH, 0xffff0081, 0xaaaaaaab, 0x0002fe7d);
        simple_op_code_test(Opcode::MULH, 0xffff0081, 0x0002fe7d, 0xaaaaaaab);
        simple_op_code_test(Opcode::MULH, 0x00010000, 0xff000000, 0xff000000);
        simple_op_code_test(Opcode::MULH, 0x00000000, 0xffffffff, 0xffffffff);
        simple_op_code_test(Opcode::MULH, 0xffffffff, 0xffffffff, 0x00000001);
        simple_op_code_test(Opcode::MULH, 0xffffffff, 0x00000001, 0xffffffff);

        simple_op_code_test(Opcode::MUL, 0x00001200, 0x00007e00, 0xb6db6db7);
        simple_op_code_test(Opcode::MUL, 0x00001240, 0x00007fc0, 0xb6db6db7);
        simple_op_code_test(Opcode::MUL, 0x00000000, 0x00000000, 0x00000000);
        simple_op_code_test(Opcode::MUL, 0x00000001, 0x00000001, 0x00000001);
        simple_op_code_test(Opcode::MUL, 0x00000015, 0x00000003, 0x00000007);
        simple_op_code_test(Opcode::MUL, 0x00000000, 0x00000000, 0xffff8000);
        simple_op_code_test(Opcode::MUL, 0x00000000, 0x80000000, 0x00000000);
        simple_op_code_test(Opcode::MUL, 0x00000000, 0x80000000, 0xffff8000);
        simple_op_code_test(Opcode::MUL, 0x0000ff7f, 0xaaaaaaab, 0x0002fe7d);
        simple_op_code_test(Opcode::MUL, 0x0000ff7f, 0x0002fe7d, 0xaaaaaaab);
        simple_op_code_test(Opcode::MUL, 0x00000000, 0xff000000, 0xff000000);
        simple_op_code_test(Opcode::MUL, 0x00000001, 0xffffffff, 0xffffffff);
        simple_op_code_test(Opcode::MUL, 0xffffffff, 0xffffffff, 0x00000001);
        simple_op_code_test(Opcode::MUL, 0xffffffff, 0x00000001, 0xffffffff);
    }

    fn neg(a: u32) -> u32 {
        u32::MAX - a + 1
    }

    #[test]
    fn division_tests() {
        simple_op_code_test(Opcode::DIVU, 3, 20, 6);
        simple_op_code_test(Opcode::DIVU, 715_827_879, u32::MAX - 20 + 1, 6);
        simple_op_code_test(Opcode::DIVU, 0, 20, u32::MAX - 6 + 1);
        simple_op_code_test(Opcode::DIVU, 0, u32::MAX - 20 + 1, u32::MAX - 6 + 1);

        simple_op_code_test(Opcode::DIVU, 1 << 31, 1 << 31, 1);
        simple_op_code_test(Opcode::DIVU, 0, 1 << 31, u32::MAX - 1 + 1);

        simple_op_code_test(Opcode::DIVU, u32::MAX, 1 << 31, 0);
        simple_op_code_test(Opcode::DIVU, u32::MAX, 1, 0);
        simple_op_code_test(Opcode::DIVU, u32::MAX, 0, 0);

        simple_op_code_test(Opcode::DIV, 3, 18, 6);
        simple_op_code_test(Opcode::DIV, neg(6), neg(24), 4);
        simple_op_code_test(Opcode::DIV, neg(2), 16, neg(8));
        simple_op_code_test(Opcode::DIV, neg(1), 0, 0);

        // Overflow cases
        simple_op_code_test(Opcode::DIV, 1 << 31, 1 << 31, neg(1));
        simple_op_code_test(Opcode::REM, 0, 1 << 31, neg(1));
    }

    #[test]
    fn remainder_tests() {
        simple_op_code_test(Opcode::REM, 7, 16, 9);
        simple_op_code_test(Opcode::REM, neg(4), neg(22), 6);
        simple_op_code_test(Opcode::REM, 1, 25, neg(3));
        simple_op_code_test(Opcode::REM, neg(2), neg(22), neg(4));
        simple_op_code_test(Opcode::REM, 0, 873, 1);
        simple_op_code_test(Opcode::REM, 0, 873, neg(1));
        simple_op_code_test(Opcode::REM, 5, 5, 0);
        simple_op_code_test(Opcode::REM, neg(5), neg(5), 0);
        simple_op_code_test(Opcode::REM, 0, 0, 0);

        simple_op_code_test(Opcode::REMU, 4, 18, 7);
        simple_op_code_test(Opcode::REMU, 6, neg(20), 11);
        simple_op_code_test(Opcode::REMU, 23, 23, neg(6));
        simple_op_code_test(Opcode::REMU, neg(21), neg(21), neg(11));
        simple_op_code_test(Opcode::REMU, 5, 5, 0);
        simple_op_code_test(Opcode::REMU, neg(1), neg(1), 0);
        simple_op_code_test(Opcode::REMU, 0, 0, 0);
    }

    #[test]
    #[allow(clippy::unreadable_literal)]
    fn shift_tests() {
        simple_op_code_test(Opcode::SLL, 0x00000001, 0x00000001, 0);
        simple_op_code_test(Opcode::SLL, 0x00000002, 0x00000001, 1);
        simple_op_code_test(Opcode::SLL, 0x00000080, 0x00000001, 7);
        simple_op_code_test(Opcode::SLL, 0x00004000, 0x00000001, 14);
        simple_op_code_test(Opcode::SLL, 0x80000000, 0x00000001, 31);
        simple_op_code_test(Opcode::SLL, 0xffffffff, 0xffffffff, 0);
        simple_op_code_test(Opcode::SLL, 0xfffffffe, 0xffffffff, 1);
        simple_op_code_test(Opcode::SLL, 0xffffff80, 0xffffffff, 7);
        simple_op_code_test(Opcode::SLL, 0xffffc000, 0xffffffff, 14);
        simple_op_code_test(Opcode::SLL, 0x80000000, 0xffffffff, 31);
        simple_op_code_test(Opcode::SLL, 0x21212121, 0x21212121, 0);
        simple_op_code_test(Opcode::SLL, 0x42424242, 0x21212121, 1);
        simple_op_code_test(Opcode::SLL, 0x90909080, 0x21212121, 7);
        simple_op_code_test(Opcode::SLL, 0x48484000, 0x21212121, 14);
        simple_op_code_test(Opcode::SLL, 0x80000000, 0x21212121, 31);
        simple_op_code_test(Opcode::SLL, 0x21212121, 0x21212121, 0xffffffe0);
        simple_op_code_test(Opcode::SLL, 0x42424242, 0x21212121, 0xffffffe1);
        simple_op_code_test(Opcode::SLL, 0x90909080, 0x21212121, 0xffffffe7);
        simple_op_code_test(Opcode::SLL, 0x48484000, 0x21212121, 0xffffffee);
        simple_op_code_test(Opcode::SLL, 0x00000000, 0x21212120, 0xffffffff);

        simple_op_code_test(Opcode::SRL, 0xffff8000, 0xffff8000, 0);
        simple_op_code_test(Opcode::SRL, 0x7fffc000, 0xffff8000, 1);
        simple_op_code_test(Opcode::SRL, 0x01ffff00, 0xffff8000, 7);
        simple_op_code_test(Opcode::SRL, 0x0003fffe, 0xffff8000, 14);
        simple_op_code_test(Opcode::SRL, 0x0001ffff, 0xffff8001, 15);
        simple_op_code_test(Opcode::SRL, 0xffffffff, 0xffffffff, 0);
        simple_op_code_test(Opcode::SRL, 0x7fffffff, 0xffffffff, 1);
        simple_op_code_test(Opcode::SRL, 0x01ffffff, 0xffffffff, 7);
        simple_op_code_test(Opcode::SRL, 0x0003ffff, 0xffffffff, 14);
        simple_op_code_test(Opcode::SRL, 0x00000001, 0xffffffff, 31);
        simple_op_code_test(Opcode::SRL, 0x21212121, 0x21212121, 0);
        simple_op_code_test(Opcode::SRL, 0x10909090, 0x21212121, 1);
        simple_op_code_test(Opcode::SRL, 0x00424242, 0x21212121, 7);
        simple_op_code_test(Opcode::SRL, 0x00008484, 0x21212121, 14);
        simple_op_code_test(Opcode::SRL, 0x00000000, 0x21212121, 31);
        simple_op_code_test(Opcode::SRL, 0x21212121, 0x21212121, 0xffffffe0);
        simple_op_code_test(Opcode::SRL, 0x10909090, 0x21212121, 0xffffffe1);
        simple_op_code_test(Opcode::SRL, 0x00424242, 0x21212121, 0xffffffe7);
        simple_op_code_test(Opcode::SRL, 0x00008484, 0x21212121, 0xffffffee);
        simple_op_code_test(Opcode::SRL, 0x00000000, 0x21212121, 0xffffffff);

        simple_op_code_test(Opcode::SRA, 0x00000000, 0x00000000, 0);
        simple_op_code_test(Opcode::SRA, 0xc0000000, 0x80000000, 1);
        simple_op_code_test(Opcode::SRA, 0xff000000, 0x80000000, 7);
        simple_op_code_test(Opcode::SRA, 0xfffe0000, 0x80000000, 14);
        simple_op_code_test(Opcode::SRA, 0xffffffff, 0x80000001, 31);
        simple_op_code_test(Opcode::SRA, 0x7fffffff, 0x7fffffff, 0);
        simple_op_code_test(Opcode::SRA, 0x3fffffff, 0x7fffffff, 1);
        simple_op_code_test(Opcode::SRA, 0x00ffffff, 0x7fffffff, 7);
        simple_op_code_test(Opcode::SRA, 0x0001ffff, 0x7fffffff, 14);
        simple_op_code_test(Opcode::SRA, 0x00000000, 0x7fffffff, 31);
        simple_op_code_test(Opcode::SRA, 0x81818181, 0x81818181, 0);
        simple_op_code_test(Opcode::SRA, 0xc0c0c0c0, 0x81818181, 1);
        simple_op_code_test(Opcode::SRA, 0xff030303, 0x81818181, 7);
        simple_op_code_test(Opcode::SRA, 0xfffe0606, 0x81818181, 14);
        simple_op_code_test(Opcode::SRA, 0xffffffff, 0x81818181, 31);
    }

    #[test]
    #[allow(clippy::unreadable_literal)]
    fn test_simple_memory_program_run() {
        let program = simple_memory_program();
        let mut runtime = Executor::new(program, SP1CoreOpts::default());
        runtime.run().unwrap();

        // Assert SW & LW case
        assert_eq!(runtime.register(Register::X28), 0x12348765);

        // Assert LBU cases
        assert_eq!(runtime.register(Register::X27), 0x65);
        assert_eq!(runtime.register(Register::X26), 0x87);
        assert_eq!(runtime.register(Register::X25), 0x34);
        assert_eq!(runtime.register(Register::X24), 0x12);

        // Assert LB cases
        assert_eq!(runtime.register(Register::X23), 0x65);
        assert_eq!(runtime.register(Register::X22), 0xffffff87);

        // Assert LHU cases
        assert_eq!(runtime.register(Register::X21), 0x8765);
        assert_eq!(runtime.register(Register::X20), 0x1234);

        // Assert LH cases
        assert_eq!(runtime.register(Register::X19), 0xffff8765);
        assert_eq!(runtime.register(Register::X18), 0x1234);

        // Assert SB cases
        assert_eq!(runtime.register(Register::X16), 0x12348725);
        assert_eq!(runtime.register(Register::X15), 0x12342525);
        assert_eq!(runtime.register(Register::X14), 0x12252525);
        assert_eq!(runtime.register(Register::X13), 0x25252525);

        // Assert SH cases
        assert_eq!(runtime.register(Register::X12), 0x12346525);
        assert_eq!(runtime.register(Register::X11), 0x65256525);
    }

    #[test]
    #[should_panic]
    fn test_invalid_address_access_sw() {
        let instructions = vec![
            Instruction::new(Opcode::ADD, 29, 0, 20, false, true),
            Instruction::new(Opcode::SW, 0, 29, 0, false, true),
        ];

        let program = Program::new(instructions, 0, 0);
        let mut runtime = Executor::new(program, SP1CoreOpts::default());
        runtime.run().unwrap();
    }

    #[test]
    #[should_panic]
    fn test_invalid_address_access_lw() {
        let instructions = vec![
            Instruction::new(Opcode::ADD, 29, 0, 20, false, true),
            Instruction::new(Opcode::LW, 29, 29, 0, false, true),
        ];

        let program = Program::new(instructions, 0, 0);
        let mut runtime = Executor::new(program, SP1CoreOpts::default());
        runtime.run().unwrap();
    }

    #[test]
    #[should_panic]
    fn test_invalid_address_syscall() {
        let instructions = vec![
            Instruction::new(Opcode::ADD, 5, 0, SHA_COMPRESS, false, true),
            Instruction::new(Opcode::ADD, 10, 0, 10, false, true),
            Instruction::new(Opcode::ADD, 11, 10, 20, false, true),
            Instruction::new(Opcode::ECALL, 5, 10, 11, false, false),
        ];

        let program = Program::new(instructions, 0, 0);
        let mut runtime = Executor::new(program, SP1CoreOpts::default());
        runtime.run().unwrap();
    }
}<|MERGE_RESOLUTION|>--- conflicted
+++ resolved
@@ -717,8 +717,6 @@
                 }
                 Entry::Vacant(_) => {
                     self.memory_checkpoint.page_table.entry(addr).or_insert(None);
-<<<<<<< HEAD
-=======
                 }
             }
         }
@@ -813,10 +811,10 @@
                 }
                 Entry::Vacant(_) => {
                     self.memory_checkpoint.registers.entry(addr).or_insert(None);
->>>>>>> fd6609b0
-                }
-            }
-        }
+                }
+            }
+        }
+
         // If we're in unconstrained mode, we don't want to modify state, so we'll save the
         // original state if it's the first time modifying it.
         if self.unconstrained {
@@ -826,52 +824,28 @@
             };
             self.unconstrained_state.memory_diff.entry(addr).or_insert(record.copied());
         }
-<<<<<<< HEAD
-        // If it's the first time accessing this address, initialize previous values.
-=======
 
         // If it's the first time accessing this register, initialize previous values.
->>>>>>> fd6609b0
         let record: &mut MemoryRecord = match entry {
             Entry::Occupied(entry) => entry.into_mut(),
             Entry::Vacant(entry) => {
                 // If addr has a specific value to be initialized with, use that, otherwise 0.
-<<<<<<< HEAD
-                let value = self.state.uninitialized_memory.page_table.get(addr).unwrap_or(&0);
-                self.uninitialized_memory_checkpoint
-                    .page_table
-=======
                 let value = self.state.uninitialized_memory.registers.get(addr).unwrap_or(&0);
                 self.uninitialized_memory_checkpoint
                     .registers
->>>>>>> fd6609b0
                     .entry(addr)
                     .or_insert_with(|| *value != 0);
 
                 entry.insert(MemoryRecord { value: *value, shard: 0, timestamp: 0 })
             }
         };
-
-        // We update the local memory counter in two cases:
-        //  1. This is the first time the address is touched, this corresponds to the
-        //     condition record.shard != shard.
-        //  2. The address is being accessed in a syscall. In this case, we need to send it. We use
-        //     local_memory_access to detect this. *WARNING*: This means that we are counting
-        //     on the .is_some() condition to be true only in the SyscallContext.
-        if !self.unconstrained && (record.shard != shard || local_memory_access.is_some()) {
-            self.local_counts.local_mem += 1;
-        }
 
         let prev_record = *record;
         record.value = value;
         record.shard = shard;
         record.timestamp = timestamp;
-<<<<<<< HEAD
-        if !self.unconstrained && self.executor_mode == ExecutorMode::Trace {
-=======
 
         if !self.unconstrained {
->>>>>>> fd6609b0
             let local_memory_access = if let Some(local_memory_access) = local_memory_access {
                 local_memory_access
             } else {
@@ -901,156 +875,6 @@
         )
     }
 
-    /// Write a word to a register and create an access record.
-    ///
-    /// Assumes that the executor mode IS NOT [`ExecutorMode::Trace`].
-    #[inline]
-    pub fn rw(&mut self, register: Register, value: u32, shard: u32, timestamp: u32) {
-        let addr = register as u32;
-        // Get the memory record entry.
-        let entry = self.state.memory.registers.entry(addr);
-        if self.executor_mode == ExecutorMode::Checkpoint || self.unconstrained {
-            match entry {
-                Entry::Occupied(ref entry) => {
-                    let record = entry.get();
-                    self.memory_checkpoint.registers.entry(addr).or_insert_with(|| Some(*record));
-                }
-                Entry::Vacant(_) => {
-                    self.memory_checkpoint.registers.entry(addr).or_insert(None);
-                }
-            }
-        }
-
-        // If we're in unconstrained mode, we don't want to modify state, so we'll save the
-        // original state if it's the first time modifying it.
-        if self.unconstrained {
-            let record = match entry {
-                Entry::Occupied(ref entry) => Some(entry.get()),
-                Entry::Vacant(_) => None,
-            };
-            self.unconstrained_state.memory_diff.entry(addr).or_insert(record.copied());
-        }
-
-        // If it's the first time accessing this register, initialize previous values.
-        let record: &mut MemoryRecord = match entry {
-            Entry::Occupied(entry) => entry.into_mut(),
-            Entry::Vacant(entry) => {
-                // If addr has a specific value to be initialized with, use that, otherwise 0.
-                let value = self.state.uninitialized_memory.registers.get(addr).unwrap_or(&0);
-                self.uninitialized_memory_checkpoint
-                    .registers
-                    .entry(addr)
-                    .or_insert_with(|| *value != 0);
-
-                entry.insert(MemoryRecord { value: *value, shard: 0, timestamp: 0 })
-            }
-        };
-
-        record.value = value;
-        record.shard = shard;
-        record.timestamp = timestamp;
-    }
-
-<<<<<<< HEAD
-    /// Write a word to a register and create an access record.
-    ///
-    /// Assumes that self.mode IS [`ExecutorMode::Trace`].
-    pub fn rw_traced(
-        &mut self,
-        register: Register,
-        value: u32,
-        shard: u32,
-        timestamp: u32,
-        local_memory_access: Option<&mut HashMap<u32, MemoryLocalEvent>>,
-    ) -> MemoryWriteRecord {
-        let addr = register as u32;
-
-        // Get the memory record entry.
-        let entry = self.state.memory.registers.entry(addr);
-        if self.unconstrained {
-            match entry {
-                Entry::Occupied(ref entry) => {
-                    let record = entry.get();
-                    self.memory_checkpoint.registers.entry(addr).or_insert_with(|| Some(*record));
-                }
-                Entry::Vacant(_) => {
-                    self.memory_checkpoint.registers.entry(addr).or_insert(None);
-                }
-            }
-        }
-
-        // If we're in unconstrained mode, we don't want to modify state, so we'll save the
-        // original state if it's the first time modifying it.
-        if self.unconstrained {
-            let record = match entry {
-                Entry::Occupied(ref entry) => Some(entry.get()),
-                Entry::Vacant(_) => None,
-            };
-            self.unconstrained_state.memory_diff.entry(addr).or_insert(record.copied());
-        }
-
-        // If it's the first time accessing this register, initialize previous values.
-        let record: &mut MemoryRecord = match entry {
-            Entry::Occupied(entry) => entry.into_mut(),
-            Entry::Vacant(entry) => {
-                // If addr has a specific value to be initialized with, use that, otherwise 0.
-                let value = self.state.uninitialized_memory.registers.get(addr).unwrap_or(&0);
-                self.uninitialized_memory_checkpoint
-                    .registers
-                    .entry(addr)
-                    .or_insert_with(|| *value != 0);
-
-                entry.insert(MemoryRecord { value: *value, shard: 0, timestamp: 0 })
-            }
-        };
-
-        let prev_record = *record;
-        record.value = value;
-        record.shard = shard;
-        record.timestamp = timestamp;
-
-        if !self.unconstrained {
-            let local_memory_access = if let Some(local_memory_access) = local_memory_access {
-                local_memory_access
-            } else {
-                &mut self.local_memory_access
-            };
-
-            local_memory_access
-                .entry(addr)
-                .and_modify(|e| {
-                    e.final_mem_access = *record;
-                })
-                .or_insert(MemoryLocalEvent {
-                    addr,
-                    initial_mem_access: prev_record,
-                    final_mem_access: *record,
-                });
-=======
-    /// Read from memory, assuming that all addresses are aligned.
-    #[inline]
-    pub fn mr_cpu(&mut self, addr: u32) -> u32 {
-        // Read the address from memory and create a memory read record.
-        let record =
-            self.mr(addr, self.shard(), self.timestamp(&MemoryAccessPosition::Memory), None);
-        // If we're not in unconstrained mode, record the access for the current cycle.
-        if self.executor_mode == ExecutorMode::Trace {
-            self.memory_accesses.memory = Some(record.into());
->>>>>>> fd6609b0
-        }
-
-        // Construct the memory write record.
-        MemoryWriteRecord::new(
-            record.value,
-            record.shard,
-            record.timestamp,
-            prev_record.value,
-            prev_record.shard,
-            prev_record.timestamp,
-        )
-    }
-
-<<<<<<< HEAD
     /// Write a word to a register and create an access record.
     ///
     /// Assumes that the executor mode IS NOT [`ExecutorMode::Trace`].
@@ -1153,47 +977,6 @@
         }
     }
 
-=======
-    /// Read a register.
-    #[inline]
-    pub fn rr_cpu(&mut self, register: Register, position: MemoryAccessPosition) -> u32 {
-        // Read the address from memory and create a memory read record if in trace mode.
-        if self.executor_mode == ExecutorMode::Trace {
-            let record = self.rr_traced(register, self.shard(), self.timestamp(&position), None);
-            if !self.unconstrained {
-                match position {
-                    MemoryAccessPosition::A => self.memory_accesses.a = Some(record.into()),
-                    MemoryAccessPosition::B => self.memory_accesses.b = Some(record.into()),
-                    MemoryAccessPosition::C => self.memory_accesses.c = Some(record.into()),
-                    MemoryAccessPosition::Memory => {
-                        self.memory_accesses.memory = Some(record.into());
-                    }
-                }
-            }
-            record.value
-        } else {
-            self.rr(register, self.shard(), self.timestamp(&position))
-        }
-    }
-
-    /// Write to memory.
-    ///
-    /// # Panics
-    ///
-    /// This function will panic if the address is not aligned or if the memory accesses are already
-    /// initialized.
-    pub fn mw_cpu(&mut self, addr: u32, value: u32) {
-        // Read the address from memory and create a memory read record.
-        let record =
-            self.mw(addr, value, self.shard(), self.timestamp(&MemoryAccessPosition::Memory), None);
-        // If we're not in unconstrained mode, record the access for the current cycle.
-        if self.executor_mode == ExecutorMode::Trace {
-            debug_assert!(self.memory_accesses.memory.is_none());
-            self.memory_accesses.memory = Some(record.into());
-        }
-    }
-
->>>>>>> fd6609b0
     /// Write to a register.
     pub fn rw_cpu(&mut self, register: Register, value: u32) {
         // The only time we are writing to a register is when it is in operand A.
