use core::{
    borrow::{Borrow, BorrowMut},
    mem::size_of,
};
use std::{fmt::Debug, marker::PhantomData};

use crate::{air::MemoryAirBuilder, utils::zeroed_f_vec};
use generic_array::GenericArray;
use num::{BigUint, One, Zero};
use p3_air::{Air, AirBuilder, BaseAir};
use p3_field::{AbstractField, PrimeField32};
use p3_matrix::{dense::RowMajorMatrix, Matrix};
use p3_maybe_rayon::prelude::{ParallelBridge, ParallelIterator, ParallelSlice};
use sp1_core_executor::{
    events::{
        ByteLookupEvent, ByteRecord, EllipticCurveDoubleEvent, FieldOperation, MemoryWriteRecord,
        PrecompileEvent, SyscallEvent,
    },
    syscalls::SyscallCode,
    ExecutionRecord, Program,
};
use sp1_curves::{
    params::{FieldParameters, Limbs, NumLimbs, NumWords},
    weierstrass::WeierstrassParameters,
    AffinePoint, CurveType, EllipticCurve,
};
use sp1_derive::AlignedBorrow;
use sp1_stark::air::{InteractionScope, MachineAir, SP1AirBuilder};

use crate::{
    memory::{MemoryCols, MemoryWriteCols},
    operations::field::field_op::FieldOpCols,
    operations::field::range::FieldLtCols,
    utils::limbs_from_prev_access,
};

pub const fn num_weierstrass_double_cols<P: FieldParameters + NumWords>() -> usize {
    size_of::<WeierstrassDoubleAssignCols<u8, P>>()
}

/// A set of columns to double a point on a Weierstrass curve.
///
/// Right now the number of limbs is assumed to be a constant, although this could be macro-ed or
/// made generic in the future.
#[derive(Debug, Clone, AlignedBorrow)]
#[repr(C)]
pub struct WeierstrassDoubleAssignCols<T, P: FieldParameters + NumWords> {
    pub is_real: T,
    pub shard: T,
    pub clk: T,
    pub p_ptr: T,
    pub p_access: GenericArray<MemoryWriteCols<T>, P::WordsCurvePoint>,
    pub(crate) slope_denominator: FieldOpCols<T, P>,
    pub(crate) slope_numerator: FieldOpCols<T, P>,
    pub(crate) slope: FieldOpCols<T, P>,
    pub(crate) p_x_squared: FieldOpCols<T, P>,
    pub(crate) p_x_squared_times_3: FieldOpCols<T, P>,
    pub(crate) slope_squared: FieldOpCols<T, P>,
    pub(crate) p_x_plus_p_x: FieldOpCols<T, P>,
    pub(crate) x3_ins: FieldOpCols<T, P>,
    pub(crate) p_x_minus_x: FieldOpCols<T, P>,
    pub(crate) y3_ins: FieldOpCols<T, P>,
    pub(crate) slope_times_p_x_minus_x: FieldOpCols<T, P>,
    pub(crate) x3_range: FieldLtCols<T, P>,
    pub(crate) y3_range: FieldLtCols<T, P>,
}

#[derive(Default)]
pub struct WeierstrassDoubleAssignChip<E> {
    _marker: PhantomData<E>,
}

impl<E: EllipticCurve + WeierstrassParameters> WeierstrassDoubleAssignChip<E> {
    pub const fn new() -> Self {
        Self { _marker: PhantomData }
    }

    fn populate_field_ops<F: PrimeField32>(
        blu_events: &mut Vec<ByteLookupEvent>,
        cols: &mut WeierstrassDoubleAssignCols<F, E::BaseField>,
        p_x: BigUint,
        p_y: BigUint,
    ) {
        // This populates necessary field operations to double a point on a Weierstrass curve.

        let a = E::a_int();
        let slope = {
            // slope_numerator = a + (p.x * p.x) * 3.
            let slope_numerator = {
                let p_x_squared =
                    cols.p_x_squared.populate(blu_events, &p_x, &p_x, FieldOperation::Mul);
                let p_x_squared_times_3 = cols.p_x_squared_times_3.populate(
                    blu_events,
                    &p_x_squared,
                    &BigUint::from(3u32),
                    FieldOperation::Mul,
                );
                cols.slope_numerator.populate(
                    blu_events,
                    &a,
                    &p_x_squared_times_3,
                    FieldOperation::Add,
                )
            };

            // slope_denominator = 2 * y.
            let slope_denominator = cols.slope_denominator.populate(
                blu_events,
                &BigUint::from(2u32),
                &p_y,
                FieldOperation::Mul,
            );

            cols.slope.populate(
                blu_events,
                &slope_numerator,
                &slope_denominator,
                FieldOperation::Div,
            )
        };

        // x = slope * slope - (p.x + p.x).
        let x = {
            let slope_squared =
                cols.slope_squared.populate(blu_events, &slope, &slope, FieldOperation::Mul);
            let p_x_plus_p_x =
                cols.p_x_plus_p_x.populate(blu_events, &p_x, &p_x, FieldOperation::Add);
<<<<<<< HEAD
            cols.x3_ins.populate(blu_events, &slope_squared, &p_x_plus_p_x, FieldOperation::Sub)
=======
            let x3 = cols.x3_ins.populate(
                blu_events,
                &slope_squared,
                &p_x_plus_p_x,
                FieldOperation::Sub,
            );
            cols.x3_range.populate(blu_events, &x3, &E::BaseField::modulus());
            x3
>>>>>>> fd6609b0
        };

        // y = slope * (p.x - x) - p.y.
        {
            let p_x_minus_x = cols.p_x_minus_x.populate(blu_events, &p_x, &x, FieldOperation::Sub);
            let slope_times_p_x_minus_x = cols.slope_times_p_x_minus_x.populate(
                blu_events,
                &slope,
                &p_x_minus_x,
                FieldOperation::Mul,
            );
<<<<<<< HEAD
            cols.y3_ins.populate(blu_events, &slope_times_p_x_minus_x, &p_y, FieldOperation::Sub);
=======
            let y3 = cols.y3_ins.populate(
                blu_events,
                &slope_times_p_x_minus_x,
                &p_y,
                FieldOperation::Sub,
            );
            cols.y3_range.populate(blu_events, &y3, &E::BaseField::modulus());
>>>>>>> fd6609b0
        }
    }
}

impl<F: PrimeField32, E: EllipticCurve + WeierstrassParameters> MachineAir<F>
    for WeierstrassDoubleAssignChip<E>
{
    type Record = ExecutionRecord;
    type Program = Program;

    fn name(&self) -> String {
        match E::CURVE_TYPE {
            CurveType::Secp256k1 => "Secp256k1DoubleAssign".to_string(),
            CurveType::Secp256r1 => "Secp256r1DoubleAssign".to_string(),
            CurveType::Bn254 => "Bn254DoubleAssign".to_string(),
            CurveType::Bls12381 => "Bls12381DoubleAssign".to_string(),
            _ => panic!("Unsupported curve"),
        }
    }

    fn generate_dependencies(&self, input: &Self::Record, output: &mut Self::Record) {
        let events = match E::CURVE_TYPE {
            CurveType::Secp256k1 => &input.get_precompile_events(SyscallCode::SECP256K1_DOUBLE),
            CurveType::Secp256r1 => &input.get_precompile_events(SyscallCode::SECP256R1_DOUBLE),
            CurveType::Bn254 => &input.get_precompile_events(SyscallCode::BN254_DOUBLE),
            CurveType::Bls12381 => &input.get_precompile_events(SyscallCode::BLS12381_DOUBLE),
            _ => panic!("Unsupported curve"),
        };

        let num_cols = num_weierstrass_double_cols::<E::BaseField>();
        let chunk_size = std::cmp::max(events.len() / num_cpus::get(), 1);

        let blu_events: Vec<Vec<ByteLookupEvent>> = events
            .par_chunks(chunk_size)
            .map(|ops: &[(SyscallEvent, PrecompileEvent)]| {
                // The blu map stores shard -> map(byte lookup event -> multiplicity).
                let mut blu = Vec::new();
                ops.iter().for_each(|(_, op)| match op {
                    PrecompileEvent::Secp256k1Double(event)
                    | PrecompileEvent::Secp256r1Double(event)
                    | PrecompileEvent::Bn254Double(event)
                    | PrecompileEvent::Bls12381Double(event) => {
                        let mut row = zeroed_f_vec(num_cols);
                        let cols: &mut WeierstrassDoubleAssignCols<F, E::BaseField> =
                            row.as_mut_slice().borrow_mut();
                        Self::populate_row(event, cols, &mut blu);
                    }
                    _ => unreachable!(),
                });
                blu
            })
            .collect();

        for blu in blu_events {
            output.add_byte_lookup_events(blu);
        }
    }

    fn generate_trace(
        &self,
        input: &ExecutionRecord,
        _: &mut ExecutionRecord,
    ) -> RowMajorMatrix<F> {
        // collects the events based on the curve type.
        let events = match E::CURVE_TYPE {
            CurveType::Secp256k1 => input.get_precompile_events(SyscallCode::SECP256K1_DOUBLE),
            CurveType::Secp256r1 => input.get_precompile_events(SyscallCode::SECP256R1_DOUBLE),
            CurveType::Bn254 => input.get_precompile_events(SyscallCode::BN254_DOUBLE),
            CurveType::Bls12381 => input.get_precompile_events(SyscallCode::BLS12381_DOUBLE),
            _ => panic!("Unsupported curve"),
        };

        let num_cols = num_weierstrass_double_cols::<E::BaseField>();
        let num_rows = input
            .fixed_log2_rows::<F, _>(self)
            .map(|x| 1 << x)
            .unwrap_or(std::cmp::max(events.len().next_power_of_two(), 4));
        let mut values = zeroed_f_vec(num_rows * num_cols);
        let chunk_size = 64;

        let num_words_field_element = E::BaseField::NB_LIMBS / 4;
        let mut dummy_row = zeroed_f_vec(num_cols);
        let cols: &mut WeierstrassDoubleAssignCols<F, E::BaseField> =
            dummy_row.as_mut_slice().borrow_mut();
        let dummy_memory_record = MemoryWriteRecord {
            value: 1,
            shard: 0,
            timestamp: 1,
            prev_value: 1,
            prev_shard: 0,
            prev_timestamp: 0,
        };
        let zero = BigUint::zero();
        let one = BigUint::one();
        cols.p_access[num_words_field_element].populate(dummy_memory_record, &mut vec![]);
        Self::populate_field_ops(&mut vec![], cols, zero, one);

        values.chunks_mut(chunk_size * num_cols).enumerate().par_bridge().for_each(|(i, rows)| {
            rows.chunks_mut(num_cols).enumerate().for_each(|(j, row)| {
                let idx = i * chunk_size + j;
                if idx < events.len() {
                    let mut new_byte_lookup_events = Vec::new();
                    let cols: &mut WeierstrassDoubleAssignCols<F, E::BaseField> = row.borrow_mut();
                    match &events[idx].1 {
                        PrecompileEvent::Secp256k1Double(event)
                        | PrecompileEvent::Secp256r1Double(event)
                        | PrecompileEvent::Bn254Double(event)
                        | PrecompileEvent::Bls12381Double(event) => {
                            Self::populate_row(event, cols, &mut new_byte_lookup_events);
                        }
                        _ => unreachable!(),
                    }
                } else {
                    row.copy_from_slice(&dummy_row);
                }
            });
        });

        // Convert the trace to a row major matrix.
        RowMajorMatrix::new(values, num_weierstrass_double_cols::<E::BaseField>())
    }

    fn included(&self, shard: &Self::Record) -> bool {
        if let Some(shape) = shard.shape.as_ref() {
            shape.included::<F, _>(self)
        } else {
            match E::CURVE_TYPE {
                CurveType::Secp256k1 => {
                    !shard.get_precompile_events(SyscallCode::SECP256K1_DOUBLE).is_empty()
                }
                CurveType::Secp256r1 => {
                    !shard.get_precompile_events(SyscallCode::SECP256R1_DOUBLE).is_empty()
                }
                CurveType::Bn254 => {
                    !shard.get_precompile_events(SyscallCode::BN254_DOUBLE).is_empty()
                }
                CurveType::Bls12381 => {
                    !shard.get_precompile_events(SyscallCode::BLS12381_DOUBLE).is_empty()
                }
                _ => panic!("Unsupported curve"),
            }
        }
    }

    fn local_only(&self) -> bool {
        true
    }
}

impl<E: EllipticCurve + WeierstrassParameters> WeierstrassDoubleAssignChip<E> {
    pub fn populate_row<F: PrimeField32>(
        event: &EllipticCurveDoubleEvent,
        cols: &mut WeierstrassDoubleAssignCols<F, E::BaseField>,
        new_byte_lookup_events: &mut Vec<ByteLookupEvent>,
    ) {
        // Decode affine points.
        let p = &event.p;
        let p = AffinePoint::<E>::from_words_le(p);
        let (p_x, p_y) = (p.x, p.y);

        // Populate basic columns.
        cols.is_real = F::one();
        cols.shard = F::from_canonical_u32(event.shard);
        cols.clk = F::from_canonical_u32(event.clk);
        cols.p_ptr = F::from_canonical_u32(event.p_ptr);

        Self::populate_field_ops(new_byte_lookup_events, cols, p_x, p_y);

        // Populate the memory access columns.
        for i in 0..cols.p_access.len() {
            cols.p_access[i].populate(event.p_memory_records[i], new_byte_lookup_events);
        }
    }
}

impl<F, E: EllipticCurve + WeierstrassParameters> BaseAir<F> for WeierstrassDoubleAssignChip<E> {
    fn width(&self) -> usize {
        num_weierstrass_double_cols::<E::BaseField>()
    }
}

impl<AB, E: EllipticCurve + WeierstrassParameters> Air<AB> for WeierstrassDoubleAssignChip<E>
where
    AB: SP1AirBuilder,
    Limbs<AB::Var, <E::BaseField as NumLimbs>::Limbs>: Copy,
{
    fn eval(&self, builder: &mut AB) {
        let main = builder.main();
        let local = main.row_slice(0);
        let local: &WeierstrassDoubleAssignCols<AB::Var, E::BaseField> = (*local).borrow();

        let num_words_field_element = E::BaseField::NB_LIMBS / 4;
        let p_x = limbs_from_prev_access(&local.p_access[0..num_words_field_element]);
        let p_y = limbs_from_prev_access(&local.p_access[num_words_field_element..]);

        // `a` in the Weierstrass form: y^2 = x^3 + a * x + b.
        let a = E::BaseField::to_limbs_field::<AB::Expr, _>(&E::a_int());

        // slope = slope_numerator / slope_denominator.
        let slope = {
            // slope_numerator = a + (p.x * p.x) * 3.
            {
                local.p_x_squared.eval(builder, &p_x, &p_x, FieldOperation::Mul, local.is_real);

                local.p_x_squared_times_3.eval(
                    builder,
                    &local.p_x_squared.result,
                    &E::BaseField::to_limbs_field::<AB::Expr, _>(&BigUint::from(3u32)),
                    FieldOperation::Mul,
                    local.is_real,
                );

                local.slope_numerator.eval(
                    builder,
                    &a,
                    &local.p_x_squared_times_3.result,
                    FieldOperation::Add,
                    local.is_real,
                );
            };

            // slope_denominator = 2 * y.
            local.slope_denominator.eval(
                builder,
                &E::BaseField::to_limbs_field::<AB::Expr, _>(&BigUint::from(2u32)),
                &p_y,
                FieldOperation::Mul,
                local.is_real,
            );

            local.slope.eval(
                builder,
                &local.slope_numerator.result,
                &local.slope_denominator.result,
                FieldOperation::Div,
                local.is_real,
            );

            &local.slope.result
        };

        // x = slope * slope - (p.x + p.x).
        let x = {
            local.slope_squared.eval(builder, slope, slope, FieldOperation::Mul, local.is_real);
            local.p_x_plus_p_x.eval(builder, &p_x, &p_x, FieldOperation::Add, local.is_real);
            local.x3_ins.eval(
                builder,
                &local.slope_squared.result,
                &local.p_x_plus_p_x.result,
                FieldOperation::Sub,
                local.is_real,
            );
            &local.x3_ins.result
        };

        // y = slope * (p.x - x) - p.y.
        {
            local.p_x_minus_x.eval(builder, &p_x, x, FieldOperation::Sub, local.is_real);
            local.slope_times_p_x_minus_x.eval(
                builder,
                slope,
                &local.p_x_minus_x.result,
                FieldOperation::Mul,
                local.is_real,
            );
            local.y3_ins.eval(
                builder,
                &local.slope_times_p_x_minus_x.result,
                &p_y,
                FieldOperation::Sub,
                local.is_real,
            );
        }

        let modulus = E::BaseField::to_limbs_field::<AB::Expr, AB::F>(&E::BaseField::modulus());
        local.x3_range.eval(builder, &local.x3_ins.result, &modulus, local.is_real);
        local.y3_range.eval(builder, &local.y3_ins.result, &modulus, local.is_real);

        // Constraint self.p_access.value = [self.x3_ins.result, self.y3_ins.result]. This is to
        // ensure that p_access is updated with the new value.
        for i in 0..E::BaseField::NB_LIMBS {
            builder
                .when(local.is_real)
                .assert_eq(local.x3_ins.result[i], local.p_access[i / 4].value()[i % 4]);
            builder.when(local.is_real).assert_eq(
                local.y3_ins.result[i],
                local.p_access[num_words_field_element + i / 4].value()[i % 4],
            );
        }

        builder.eval_memory_access_slice(
            local.shard,
            local.clk.into(),
            local.p_ptr,
            &local.p_access,
            local.is_real,
        );

        // Fetch the syscall id for the curve type.
        let syscall_id_felt = match E::CURVE_TYPE {
            CurveType::Secp256k1 => {
                AB::F::from_canonical_u32(SyscallCode::SECP256K1_DOUBLE.syscall_id())
            }
            CurveType::Secp256r1 => {
                AB::F::from_canonical_u32(SyscallCode::SECP256R1_DOUBLE.syscall_id())
            }
            CurveType::Bn254 => AB::F::from_canonical_u32(SyscallCode::BN254_DOUBLE.syscall_id()),
            CurveType::Bls12381 => {
                AB::F::from_canonical_u32(SyscallCode::BLS12381_DOUBLE.syscall_id())
            }
            _ => panic!("Unsupported curve"),
        };

        builder.receive_syscall(
            local.shard,
            local.clk,
            syscall_id_felt,
            local.p_ptr,
            AB::Expr::zero(),
            local.is_real,
            InteractionScope::Local,
        );
    }
}

#[cfg(test)]
pub mod tests {
    use sp1_core_executor::Program;
    use sp1_stark::CpuProver;
    use test_artifacts::{
        BLS12381_DOUBLE_ELF, BN254_DOUBLE_ELF, SECP256K1_DOUBLE_ELF, SECP256R1_DOUBLE_ELF,
    };

    use crate::{
        io::SP1Stdin,
        utils::{run_test, setup_logger},
    };

    #[test]
    fn test_secp256k1_double_simple() {
        setup_logger();
        let program = Program::from(SECP256K1_DOUBLE_ELF).unwrap();
        let stdin = SP1Stdin::new();
        run_test::<CpuProver<_, _>>(program, stdin).unwrap();
    }

    #[test]
    fn test_secp256r1_double_simple() {
        setup_logger();
        let program = Program::from(SECP256R1_DOUBLE_ELF).unwrap();
        let stdin = SP1Stdin::new();
        run_test::<CpuProver<_, _>>(program, stdin).unwrap();
    }

    #[test]
    fn test_bn254_double_simple() {
        setup_logger();
        let program = Program::from(BN254_DOUBLE_ELF).unwrap();
        let stdin = SP1Stdin::new();
        run_test::<CpuProver<_, _>>(program, stdin).unwrap();
    }

    #[test]
    fn test_bls12381_double_simple() {
        setup_logger();
        let program = Program::from(BLS12381_DOUBLE_ELF).unwrap();
        let stdin = SP1Stdin::new();
        run_test::<CpuProver<_, _>>(program, stdin).unwrap();
    }
}<|MERGE_RESOLUTION|>--- conflicted
+++ resolved
@@ -125,9 +125,6 @@
                 cols.slope_squared.populate(blu_events, &slope, &slope, FieldOperation::Mul);
             let p_x_plus_p_x =
                 cols.p_x_plus_p_x.populate(blu_events, &p_x, &p_x, FieldOperation::Add);
-<<<<<<< HEAD
-            cols.x3_ins.populate(blu_events, &slope_squared, &p_x_plus_p_x, FieldOperation::Sub)
-=======
             let x3 = cols.x3_ins.populate(
                 blu_events,
                 &slope_squared,
@@ -136,7 +133,6 @@
             );
             cols.x3_range.populate(blu_events, &x3, &E::BaseField::modulus());
             x3
->>>>>>> fd6609b0
         };
 
         // y = slope * (p.x - x) - p.y.
@@ -148,9 +144,6 @@
                 &p_x_minus_x,
                 FieldOperation::Mul,
             );
-<<<<<<< HEAD
-            cols.y3_ins.populate(blu_events, &slope_times_p_x_minus_x, &p_y, FieldOperation::Sub);
-=======
             let y3 = cols.y3_ins.populate(
                 blu_events,
                 &slope_times_p_x_minus_x,
@@ -158,7 +151,6 @@
                 FieldOperation::Sub,
             );
             cols.y3_range.populate(blu_events, &y3, &E::BaseField::modulus());
->>>>>>> fd6609b0
         }
     }
 }
