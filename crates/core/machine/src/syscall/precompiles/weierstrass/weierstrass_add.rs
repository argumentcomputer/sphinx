--- conflicted
+++ resolved
@@ -451,25 +451,15 @@
 
     use sp1_core_executor::Program;
     use sp1_stark::CpuProver;
-<<<<<<< HEAD
-
-    use crate::{
-        io::SP1Stdin,
-        utils::{
-            run_test, setup_logger,
-            tests::{
-                BLS12381_ADD_ELF, BLS12381_DOUBLE_ELF, BLS12381_MUL_ELF, BN254_ADD_ELF,
-                BN254_MUL_ELF, SECP256K1_ADD_ELF, SECP256K1_MUL_ELF, SECP256R1_ADD_ELF,
-            },
-        },
-=======
     use test_artifacts::{
         BLS12381_ADD_ELF, BLS12381_DOUBLE_ELF, BLS12381_MUL_ELF, BN254_ADD_ELF, BN254_MUL_ELF,
         SECP256K1_ADD_ELF, SECP256K1_MUL_ELF, SECP256R1_ADD_ELF,
->>>>>>> f9640e86
     };
 
-    use crate::utils::{run_test, setup_logger};
+    use crate::{
+        io::SP1Stdin,
+        utils::{run_test, setup_logger},
+    };
 
     #[test]
     fn test_secp256k1_add_simple() {
