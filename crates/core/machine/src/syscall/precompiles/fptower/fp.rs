use std::{
    borrow::{Borrow, BorrowMut},
    marker::PhantomData,
    mem::size_of,
};

use crate::{air::MemoryAirBuilder, operations::field::range::FieldLtCols, utils::zeroed_f_vec};
use generic_array::GenericArray;
use itertools::Itertools;
use num::{BigUint, Zero};
use p3_air::{Air, BaseAir};
use p3_field::{AbstractField, PrimeField32};
use p3_matrix::{dense::RowMajorMatrix, Matrix};
use sp1_core_executor::{
    events::{ByteLookupEvent, ByteRecord, FieldOperation, PrecompileEvent},
    syscalls::SyscallCode,
    ExecutionRecord, Program,
};
use sp1_curves::{
    params::{Limbs, NumLimbs},
    weierstrass::{FieldType, FpOpField},
};
use sp1_derive::AlignedBorrow;
use sp1_stark::air::{BaseAirBuilder, InteractionScope, MachineAir, Polynomial, SP1AirBuilder};

use crate::{
    memory::{value_as_limbs, MemoryReadCols, MemoryWriteCols},
    operations::field::field_op::FieldOpCols,
    utils::{limbs_from_prev_access, pad_rows_fixed, words_to_bytes_le_vec},
};

pub const fn num_fp_cols<P: FpOpField>() -> usize {
    size_of::<FpOpCols<u8, P>>()
}

pub struct FpOpChip<P> {
    _marker: PhantomData<P>,
}

/// A set of columns for the FpAdd operation.
#[derive(Debug, Clone, AlignedBorrow)]
#[repr(C)]
pub struct FpOpCols<T, P: FpOpField> {
    pub is_real: T,
    pub shard: T,
    pub clk: T,
    pub is_add: T,
    pub is_sub: T,
    pub is_mul: T,
    pub x_ptr: T,
    pub y_ptr: T,
    pub x_access: GenericArray<MemoryWriteCols<T>, P::WordsFieldElement>,
    pub y_access: GenericArray<MemoryReadCols<T>, P::WordsFieldElement>,
    pub(crate) output: FieldOpCols<T, P>,
    pub(crate) output_range: FieldLtCols<T, P>,
}

impl<P: FpOpField> FpOpChip<P> {
    pub const fn new() -> Self {
        Self { _marker: PhantomData }
    }

    #[allow(clippy::too_many_arguments)]
    fn populate_field_ops<F: PrimeField32>(
        blu_events: &mut Vec<ByteLookupEvent>,
        cols: &mut FpOpCols<F, P>,
        p: BigUint,
        q: BigUint,
        op: FieldOperation,
    ) {
        let modulus_bytes = P::MODULUS;
        let modulus = BigUint::from_bytes_le(modulus_bytes);
<<<<<<< HEAD
        cols.output.populate_with_modulus(blu_events, &p, &q, &modulus, op);
=======
        let output = cols.output.populate_with_modulus(blu_events, &p, &q, &modulus, op);
        cols.output_range.populate(blu_events, &output, &modulus);
>>>>>>> fd6609b0
    }
}

impl<F: PrimeField32, P: FpOpField> MachineAir<F> for FpOpChip<P> {
    type Record = ExecutionRecord;

    type Program = Program;

    fn name(&self) -> String {
        match P::FIELD_TYPE {
            FieldType::Bn254 => "Bn254FpOpAssign".to_string(),
            FieldType::Bls12381 => "Bls12381FpOpAssign".to_string(),
        }
    }

    fn generate_trace(&self, input: &Self::Record, output: &mut Self::Record) -> RowMajorMatrix<F> {
        // All the fp events for a given curve are coalesce to the curve's Add operation.  Only
        // retrieve precompile events for that operation.
        // TODO:  Fix this.

        let events = match P::FIELD_TYPE {
            FieldType::Bn254 => input.get_precompile_events(SyscallCode::BN254_FP_ADD).iter(),
            FieldType::Bls12381 => input.get_precompile_events(SyscallCode::BLS12381_FP_ADD).iter(),
        };

        let mut rows = Vec::new();
        let mut new_byte_lookup_events = Vec::new();

        for (_, event) in events {
            let event = match (P::FIELD_TYPE, event) {
                (FieldType::Bn254, PrecompileEvent::Bn254Fp(event)) => event,
                (FieldType::Bls12381, PrecompileEvent::Bls12381Fp(event)) => event,
                _ => unreachable!(),
            };

            let mut row = zeroed_f_vec(num_fp_cols::<P>());
            let cols: &mut FpOpCols<F, P> = row.as_mut_slice().borrow_mut();

            let p = BigUint::from_bytes_le(&words_to_bytes_le_vec(&event.x));
            let q = BigUint::from_bytes_le(&words_to_bytes_le_vec(&event.y));

            cols.is_add = F::from_canonical_u8((event.op == FieldOperation::Add) as u8);
            cols.is_sub = F::from_canonical_u8((event.op == FieldOperation::Sub) as u8);
            cols.is_mul = F::from_canonical_u8((event.op == FieldOperation::Mul) as u8);
            cols.is_real = F::one();
            cols.shard = F::from_canonical_u32(event.shard);
            cols.clk = F::from_canonical_u32(event.clk);
            cols.x_ptr = F::from_canonical_u32(event.x_ptr);
            cols.y_ptr = F::from_canonical_u32(event.y_ptr);

            Self::populate_field_ops(&mut new_byte_lookup_events, cols, p, q, event.op);

            // Populate the memory access columns.
            for i in 0..cols.y_access.len() {
                cols.y_access[i].populate(event.y_memory_records[i], &mut new_byte_lookup_events);
            }
            for i in 0..cols.x_access.len() {
                cols.x_access[i].populate(event.x_memory_records[i], &mut new_byte_lookup_events);
            }
            rows.push(row);
        }

        output.add_byte_lookup_events(new_byte_lookup_events);

        pad_rows_fixed(
            &mut rows,
            || {
                let mut row = zeroed_f_vec(num_fp_cols::<P>());
                let cols: &mut FpOpCols<F, P> = row.as_mut_slice().borrow_mut();
                let zero = BigUint::zero();
                cols.is_add = F::from_canonical_u8(1);
                Self::populate_field_ops(
                    &mut vec![],
                    cols,
                    zero.clone(),
                    zero,
                    FieldOperation::Add,
                );
                row
            },
            input.fixed_log2_rows::<F, _>(self),
        );

        // Convert the trace to a row major matrix.
        RowMajorMatrix::new(rows.into_iter().flatten().collect::<Vec<_>>(), num_fp_cols::<P>())
    }

    fn included(&self, shard: &Self::Record) -> bool {
        // All the fp events for a given curve are coalesce to the curve's Add operation. Only
        // check for that operation.

        assert!(
            shard.get_precompile_events(SyscallCode::BN254_FP_SUB).is_empty()
                && shard.get_precompile_events(SyscallCode::BN254_FP_MUL).is_empty()
                && shard.get_precompile_events(SyscallCode::BLS12381_FP_SUB).is_empty()
                && shard.get_precompile_events(SyscallCode::BLS12381_FP_MUL).is_empty()
        );

        if let Some(shape) = shard.shape.as_ref() {
            shape.included::<F, _>(self)
        } else {
            match P::FIELD_TYPE {
                FieldType::Bn254 => {
                    !shard.get_precompile_events(SyscallCode::BN254_FP_ADD).is_empty()
                }
                FieldType::Bls12381 => {
                    !shard.get_precompile_events(SyscallCode::BLS12381_FP_ADD).is_empty()
                }
            }
        }
    }

    fn local_only(&self) -> bool {
        true
    }
}

impl<F, P: FpOpField> BaseAir<F> for FpOpChip<P> {
    fn width(&self) -> usize {
        num_fp_cols::<P>()
    }
}

impl<AB, P: FpOpField> Air<AB> for FpOpChip<P>
where
    AB: SP1AirBuilder,
    Limbs<AB::Var, <P as NumLimbs>::Limbs>: Copy,
{
    fn eval(&self, builder: &mut AB) {
        let main = builder.main();
        let local = main.row_slice(0);
        let local: &FpOpCols<AB::Var, P> = (*local).borrow();

        // Check that operations flags are boolean.
        builder.assert_bool(local.is_add);
        builder.assert_bool(local.is_sub);
        builder.assert_bool(local.is_mul);

        // Check that only one of them is set.
        builder.assert_eq(local.is_add + local.is_sub + local.is_mul, AB::Expr::one());

        let p = limbs_from_prev_access(&local.x_access);
        let q = limbs_from_prev_access(&local.y_access);

        let modulus_coeffs =
            P::MODULUS.iter().map(|&limbs| AB::Expr::from_canonical_u8(limbs)).collect_vec();
        let p_modulus = Polynomial::from_coefficients(&modulus_coeffs);

        local.output.eval_variable(
            builder,
            &p,
            &q,
            &p_modulus,
            local.is_add,
            local.is_sub,
            local.is_mul,
            AB::F::zero(),
            local.is_real,
        );

        builder
            .when(local.is_real)
            .assert_all_eq(local.output.result, value_as_limbs(&local.x_access));
        local.output_range.eval(builder, &local.output.result, &p_modulus, local.is_real);

        builder.eval_memory_access_slice(
            local.shard,
            local.clk.into(),
            local.y_ptr,
            &local.y_access,
            local.is_real,
        );
        builder.eval_memory_access_slice(
            local.shard,
            local.clk + AB::F::from_canonical_u32(1), /* We read p at +1 since p, q could be the
                                                       * same. */
            local.x_ptr,
            &local.x_access,
            local.is_real,
        );

        // Select the correct syscall id based on the operation flags.
        //
        // *Remark*: If support for division is added, we will need to add the division syscall id.
        let (add_syscall_id, sub_syscall_id, mul_syscall_id) = match P::FIELD_TYPE {
            FieldType::Bn254 => (
                AB::F::from_canonical_u32(SyscallCode::BN254_FP_ADD.syscall_id()),
                AB::F::from_canonical_u32(SyscallCode::BN254_FP_SUB.syscall_id()),
                AB::F::from_canonical_u32(SyscallCode::BN254_FP_MUL.syscall_id()),
            ),
            FieldType::Bls12381 => (
                AB::F::from_canonical_u32(SyscallCode::BLS12381_FP_ADD.syscall_id()),
                AB::F::from_canonical_u32(SyscallCode::BLS12381_FP_SUB.syscall_id()),
                AB::F::from_canonical_u32(SyscallCode::BLS12381_FP_MUL.syscall_id()),
            ),
        };
        let syscall_id_felt = local.is_add * add_syscall_id
            + local.is_sub * sub_syscall_id
            + local.is_mul * mul_syscall_id;

        builder.receive_syscall(
            local.shard,
            local.clk,
            syscall_id_felt,
            local.x_ptr,
            local.y_ptr,
            local.is_real,
            InteractionScope::Local,
        );
    }
}<|MERGE_RESOLUTION|>--- conflicted
+++ resolved
@@ -70,12 +70,8 @@
     ) {
         let modulus_bytes = P::MODULUS;
         let modulus = BigUint::from_bytes_le(modulus_bytes);
-<<<<<<< HEAD
-        cols.output.populate_with_modulus(blu_events, &p, &q, &modulus, op);
-=======
         let output = cols.output.populate_with_modulus(blu_events, &p, &q, &modulus, op);
         cols.output_range.populate(blu_events, &output, &modulus);
->>>>>>> fd6609b0
     }
 }
 
