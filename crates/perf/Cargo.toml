--- conflicted
+++ resolved
@@ -9,18 +9,11 @@
 keywords = { workspace = true }
 categories = { workspace = true }
 default-run = "sp1-perf"
-<<<<<<< HEAD
-
-[dependencies]
-sp1-prover = { workspace = true }
-sp1-core-executor = { workspace = true, features = ["programs"] }
-=======
 publish = false
 
 [dependencies]
 sp1-prover = { workspace = true }
 sp1-core-executor = { workspace = true }
->>>>>>> fd6609b0
 sp1-core-machine = { workspace = true }
 sp1-sdk = { workspace = true }
 p3-baby-bear = { workspace = true }
