use crate::*;
#[cfg(feature = "debug")]
use backtrace::Backtrace;
use p3_field::{AbstractExtensionField, AbstractField};
use serde::{Deserialize, Serialize};

<<<<<<< HEAD
#[cfg(feature = "program_validation")]
=======
#[cfg(any(test, feature = "program_validation"))]
>>>>>>> fd6609b0
use smallvec::SmallVec;

use std::borrow::Borrow;

#[derive(Debug, Clone, Serialize, Deserialize)]
pub enum Instruction<F> {
    BaseAlu(BaseAluInstr<F>),
    ExtAlu(ExtAluInstr<F>),
    Mem(MemInstr<F>),
    Poseidon2(Box<Poseidon2Instr<F>>),
    Select(SelectInstr<F>),
    ExpReverseBitsLen(ExpReverseBitsInstr<F>),
    HintBits(HintBitsInstr<F>),
    HintAddCurve(Box<HintAddCurveInstr<F>>),
    FriFold(Box<FriFoldInstr<F>>),
    BatchFRI(Box<BatchFRIInstr<F>>),
    Print(PrintInstr<F>),
    HintExt2Felts(HintExt2FeltsInstr<F>),
    CommitPublicValues(Box<CommitPublicValuesInstr<F>>),
    Hint(HintInstr<F>),
    #[cfg(feature = "debug")]
    DebugBacktrace(Backtrace),
}

impl<F: Copy> Instruction<F> {
<<<<<<< HEAD
    #[cfg(feature = "program_validation")]
=======
    #[cfg(any(test, feature = "program_validation"))]
>>>>>>> fd6609b0
    #[allow(clippy::type_complexity)]
    #[must_use]
    pub(crate) fn io_addrs(&self) -> (SmallVec<[Address<F>; 4]>, SmallVec<[Address<F>; 4]>) {
        use smallvec::{smallvec as svec, *};
        use std::iter;

        match *self {
            Instruction::BaseAlu(BaseAluInstr { addrs: BaseAluIo { out, in1, in2 }, .. }) => {
                (svec![in1, in2], svec![out])
            }
            Instruction::ExtAlu(ExtAluInstr { addrs: ExtAluIo { out, in1, in2 }, .. }) => {
                (svec![in1, in2], svec![out])
            }
            Instruction::Mem(MemInstr { addrs: MemIo { inner }, .. }) => (svec![], svec![inner]),
            Instruction::Poseidon2(ref instr) => {
                let Poseidon2SkinnyInstr { addrs: Poseidon2Io { input, output }, .. } =
                    instr.as_ref();
                (SmallVec::from_slice(input), SmallVec::from_slice(output))
            }
            Instruction::Select(SelectInstr {
                addrs: SelectIo { bit, out1, out2, in1, in2 },
                ..
            }) => (svec![bit, in1, in2], svec![out1, out2]),
            Instruction::ExpReverseBitsLen(ExpReverseBitsInstr {
                addrs: ExpReverseBitsIo { base, ref exp, result },
                ..
            }) => (exp.iter().copied().chain(iter::once(base)).collect(), svec![result]),
            Instruction::HintBits(HintBitsInstr { ref output_addrs_mults, input_addr }) => {
                (svec![input_addr], output_addrs_mults.iter().map(|(a, _)| *a).collect())
            }
            Instruction::HintAddCurve(ref instr) => {
                let HintAddCurveInstr {
                    output_x_addrs_mults,
                    output_y_addrs_mults,
                    input1_x_addrs,
                    input1_y_addrs,
                    input2_x_addrs,
                    input2_y_addrs,
                } = instr.as_ref();
                (
                    [input1_x_addrs, input1_y_addrs, input2_x_addrs, input2_y_addrs]
                        .into_iter()
                        .flatten()
                        .copied()
                        .collect(),
                    [output_x_addrs_mults, output_y_addrs_mults]
                        .into_iter()
                        .flatten()
                        .map(|&(addr, _)| addr)
                        .collect(),
                )
            }
            Instruction::FriFold(ref instr) => {
                let FriFoldInstr {
                    base_single_addrs: FriFoldBaseIo { x },
                    ext_single_addrs: FriFoldExtSingleIo { z, alpha },
                    ext_vec_addrs:
                        FriFoldExtVecIo {
                            ref mat_opening,
                            ref ps_at_z,
                            ref alpha_pow_input,
                            ref ro_input,
                            ref alpha_pow_output,
                            ref ro_output,
                        },
                    ..
                } = *instr.as_ref();
                (
                    [mat_opening, ps_at_z, alpha_pow_input, ro_input]
                        .into_iter()
                        .flatten()
                        .copied()
                        .chain([x, z, alpha])
                        .collect(),
                    [alpha_pow_output, ro_output].into_iter().flatten().copied().collect(),
                )
            }
            Instruction::BatchFRI(ref instr) => {
                let BatchFRIInstr { base_vec_addrs, ext_single_addrs, ext_vec_addrs, .. } =
                    instr.as_ref();
                (
                    [
                        base_vec_addrs.p_at_x.as_slice(),
                        ext_vec_addrs.p_at_z.as_slice(),
                        ext_vec_addrs.alpha_pow.as_slice(),
                    ]
                    .concat()
                    .to_vec()
                    .into(),
                    svec![ext_single_addrs.acc],
                )
            }
            Instruction::Print(_) => Default::default(),
            #[cfg(feature = "debug")]
            Instruction::DebugBacktrace(_) => Default::default(),
            Instruction::HintExt2Felts(HintExt2FeltsInstr { output_addrs_mults, input_addr }) => {
                (svec![input_addr], output_addrs_mults.iter().map(|(a, _)| *a).collect())
            }
            Instruction::CommitPublicValues(ref instr) => {
                let CommitPublicValuesInstr { pv_addrs } = instr.as_ref();
                (pv_addrs.as_array().to_vec().into(), svec![])
            }
            Instruction::Hint(HintInstr { ref output_addrs_mults }) => {
                (svec![], output_addrs_mults.iter().map(|(a, _)| *a).collect())
            }
        }
    }
}

#[derive(Clone, Debug, Serialize, Deserialize)]
pub struct HintBitsInstr<F> {
    /// Addresses and mults of the output bits.
    pub output_addrs_mults: Vec<(Address<F>, F)>,
    /// Input value to decompose.
    pub input_addr: Address<F>,
}

#[derive(Clone, Debug, Serialize, Deserialize)]
pub struct PrintInstr<F> {
    pub field_elt_type: FieldEltType,
    pub addr: Address<F>,
}

#[derive(Clone, Debug, Serialize, Deserialize)]
pub struct HintAddCurveInstr<F> {
    pub output_x_addrs_mults: Vec<(Address<F>, F)>,
    pub output_y_addrs_mults: Vec<(Address<F>, F)>,
    pub input1_x_addrs: Vec<Address<F>>,
    pub input1_y_addrs: Vec<Address<F>>,
    pub input2_x_addrs: Vec<Address<F>>,
    pub input2_y_addrs: Vec<Address<F>>,
}
#[derive(Clone, Debug, Serialize, Deserialize)]
pub struct HintInstr<F> {
    /// Addresses and mults of the output felts.
    pub output_addrs_mults: Vec<(Address<F>, F)>,
}

#[derive(Clone, Debug, Serialize, Deserialize)]
pub struct HintExt2FeltsInstr<F> {
    /// Addresses and mults of the output bits.
    pub output_addrs_mults: [(Address<F>, F); D],
    /// Input value to decompose.
    pub input_addr: Address<F>,
}

#[derive(Clone, Debug, Serialize, Deserialize)]
pub enum FieldEltType {
    Base,
    Extension,
}

pub fn base_alu<F: AbstractField>(
    opcode: BaseAluOpcode,
    mult: u32,
    out: u32,
    in1: u32,
    in2: u32,
) -> Instruction<F> {
    Instruction::BaseAlu(BaseAluInstr {
        opcode,
        mult: F::from_canonical_u32(mult),
        addrs: BaseAluIo {
            out: Address(F::from_canonical_u32(out)),
            in1: Address(F::from_canonical_u32(in1)),
            in2: Address(F::from_canonical_u32(in2)),
        },
    })
}

pub fn ext_alu<F: AbstractField>(
    opcode: ExtAluOpcode,
    mult: u32,
    out: u32,
    in1: u32,
    in2: u32,
) -> Instruction<F> {
    Instruction::ExtAlu(ExtAluInstr {
        opcode,
        mult: F::from_canonical_u32(mult),
        addrs: ExtAluIo {
            out: Address(F::from_canonical_u32(out)),
            in1: Address(F::from_canonical_u32(in1)),
            in2: Address(F::from_canonical_u32(in2)),
        },
    })
}

pub fn mem<F: AbstractField>(
    kind: MemAccessKind,
    mult: u32,
    addr: u32,
    val: u32,
) -> Instruction<F> {
    mem_single(kind, mult, addr, F::from_canonical_u32(val))
}

pub fn mem_single<F: AbstractField>(
    kind: MemAccessKind,
    mult: u32,
    addr: u32,
    val: F,
) -> Instruction<F> {
    mem_block(kind, mult, addr, Block::from(val))
}

pub fn mem_ext<F: AbstractField + Copy, EF: AbstractExtensionField<F>>(
    kind: MemAccessKind,
    mult: u32,
    addr: u32,
    val: EF,
) -> Instruction<F> {
    mem_block(kind, mult, addr, val.as_base_slice().into())
}

pub fn mem_block<F: AbstractField>(
    kind: MemAccessKind,
    mult: u32,
    addr: u32,
    val: Block<F>,
) -> Instruction<F> {
    Instruction::Mem(MemInstr {
        addrs: MemIo { inner: Address(F::from_canonical_u32(addr)) },
        vals: MemIo { inner: val },
        mult: F::from_canonical_u32(mult),
        kind,
    })
}

pub fn poseidon2<F: AbstractField>(
    mults: [u32; WIDTH],
    output: [u32; WIDTH],
    input: [u32; WIDTH],
) -> Instruction<F> {
    Instruction::Poseidon2(Box::new(Poseidon2Instr {
        mults: mults.map(F::from_canonical_u32),
        addrs: Poseidon2Io {
            output: output.map(F::from_canonical_u32).map(Address),
            input: input.map(F::from_canonical_u32).map(Address),
        },
    }))
}

#[allow(clippy::too_many_arguments)]
pub fn select<F: AbstractField>(
    mult1: u32,
    mult2: u32,
    bit: u32,
    out1: u32,
    out2: u32,
    in1: u32,
    in2: u32,
) -> Instruction<F> {
    Instruction::Select(SelectInstr {
        mult1: F::from_canonical_u32(mult1),
        mult2: F::from_canonical_u32(mult2),
        addrs: SelectIo {
            bit: Address(F::from_canonical_u32(bit)),
            out1: Address(F::from_canonical_u32(out1)),
            out2: Address(F::from_canonical_u32(out2)),
            in1: Address(F::from_canonical_u32(in1)),
            in2: Address(F::from_canonical_u32(in2)),
        },
    })
}

pub fn exp_reverse_bits_len<F: AbstractField>(
    mult: u32,
    base: F,
    exp: Vec<F>,
    result: F,
) -> Instruction<F> {
    Instruction::ExpReverseBitsLen(ExpReverseBitsInstr {
        mult: F::from_canonical_u32(mult),
        addrs: ExpReverseBitsIo {
            base: Address(base),
            exp: exp.into_iter().map(Address).collect(),
            result: Address(result),
        },
    })
}

#[allow(clippy::too_many_arguments)]
pub fn fri_fold<F: AbstractField>(
    z: u32,
    alpha: u32,
    x: u32,
    mat_opening: Vec<u32>,
    ps_at_z: Vec<u32>,
    alpha_pow_input: Vec<u32>,
    ro_input: Vec<u32>,
    alpha_pow_output: Vec<u32>,
    ro_output: Vec<u32>,
    alpha_mults: Vec<u32>,
    ro_mults: Vec<u32>,
) -> Instruction<F> {
    Instruction::FriFold(Box::new(FriFoldInstr {
        base_single_addrs: FriFoldBaseIo { x: Address(F::from_canonical_u32(x)) },
        ext_single_addrs: FriFoldExtSingleIo {
            z: Address(F::from_canonical_u32(z)),
            alpha: Address(F::from_canonical_u32(alpha)),
        },
        ext_vec_addrs: FriFoldExtVecIo {
            mat_opening: mat_opening
                .iter()
                .map(|elm| Address(F::from_canonical_u32(*elm)))
                .collect(),
            ps_at_z: ps_at_z.iter().map(|elm| Address(F::from_canonical_u32(*elm))).collect(),
            alpha_pow_input: alpha_pow_input
                .iter()
                .map(|elm| Address(F::from_canonical_u32(*elm)))
                .collect(),
            ro_input: ro_input.iter().map(|elm| Address(F::from_canonical_u32(*elm))).collect(),
            alpha_pow_output: alpha_pow_output
                .iter()
                .map(|elm| Address(F::from_canonical_u32(*elm)))
                .collect(),
            ro_output: ro_output.iter().map(|elm| Address(F::from_canonical_u32(*elm))).collect(),
        },
        alpha_pow_mults: alpha_mults.iter().map(|mult| F::from_canonical_u32(*mult)).collect(),
        ro_mults: ro_mults.iter().map(|mult| F::from_canonical_u32(*mult)).collect(),
    }))
}

#[allow(clippy::too_many_arguments)]
pub fn batch_fri<F: AbstractField>(
    acc: u32,
    alpha_pows: Vec<u32>,
    p_at_zs: Vec<u32>,
    p_at_xs: Vec<u32>,
    acc_mult: u32,
) -> Instruction<F> {
    Instruction::BatchFRI(Box::new(BatchFRIInstr {
        base_vec_addrs: BatchFRIBaseVecIo {
            p_at_x: p_at_xs.iter().map(|elm| Address(F::from_canonical_u32(*elm))).collect(),
        },
        ext_single_addrs: BatchFRIExtSingleIo { acc: Address(F::from_canonical_u32(acc)) },
        ext_vec_addrs: BatchFRIExtVecIo {
            p_at_z: p_at_zs.iter().map(|elm| Address(F::from_canonical_u32(*elm))).collect(),
            alpha_pow: alpha_pows.iter().map(|elm| Address(F::from_canonical_u32(*elm))).collect(),
        },
        acc_mult: F::from_canonical_u32(acc_mult),
    }))
}

pub fn commit_public_values<F: AbstractField>(
    public_values_a: &RecursionPublicValues<u32>,
) -> Instruction<F> {
    let pv_a = public_values_a.as_array().map(|pv| Address(F::from_canonical_u32(pv)));
    let pv_address: &RecursionPublicValues<Address<F>> = pv_a.as_slice().borrow();

    Instruction::CommitPublicValues(Box::new(CommitPublicValuesInstr {
        pv_addrs: pv_address.clone(),
    }))
}<|MERGE_RESOLUTION|>--- conflicted
+++ resolved
@@ -4,11 +4,7 @@
 use p3_field::{AbstractExtensionField, AbstractField};
 use serde::{Deserialize, Serialize};
 
-<<<<<<< HEAD
-#[cfg(feature = "program_validation")]
-=======
 #[cfg(any(test, feature = "program_validation"))]
->>>>>>> fd6609b0
 use smallvec::SmallVec;
 
 use std::borrow::Borrow;
@@ -34,11 +30,7 @@
 }
 
 impl<F: Copy> Instruction<F> {
-<<<<<<< HEAD
-    #[cfg(feature = "program_validation")]
-=======
     #[cfg(any(test, feature = "program_validation"))]
->>>>>>> fd6609b0
     #[allow(clippy::type_complexity)]
     #[must_use]
     pub(crate) fn io_addrs(&self) -> (SmallVec<[Address<F>; 4]>, SmallVec<[Address<F>; 4]>) {
