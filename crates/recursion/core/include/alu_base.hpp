--- conflicted
+++ resolved
@@ -1,49 +1,37 @@
-<<<<<<< HEAD
 #pragma once
 
 #include "prelude.hpp"
 
-namespace sp1_recursion_core_sys::alu_base
-{
-    template <class F>
-    __SP1_HOSTDEV__ void event_to_row(const BaseAluEvent<F> &event, BaseAluValueCols<F> &cols)
-    {
-        cols.vals = event;
-    }
+namespace sp1_recursion_core_sys::alu_base {
+template <class F>
+__SP1_HOSTDEV__ void event_to_row(const BaseAluEvent<F>& event,
+                                  BaseAluValueCols<F>& cols) {
+  cols.vals = event;
+}
 
-    template <class F>
-    __SP1_HOSTDEV__ void instr_to_row(
-        const BaseAluInstr<F> &instr,
-        BaseAluAccessCols<F> &access)
-    {
-        access.addrs = instr.addrs;
-        access.is_add = F(0);
-        access.is_sub = F(0);
-        access.is_mul = F(0);
-        access.is_div = F(0);
-        access.mult = instr.mult;
+template <class F>
+__SP1_HOSTDEV__ void instr_to_row(const BaseAluInstr<F>& instr,
+                                  BaseAluAccessCols<F>& access) {
+  access.addrs = instr.addrs;
+  access.is_add = F(0);
+  access.is_sub = F(0);
+  access.is_mul = F(0);
+  access.is_div = F(0);
+  access.mult = instr.mult;
 
-        switch (instr.opcode)
-        {
-        case BaseAluOpcode::AddF:
-            access.is_add = F(1);
-            break;
-        case BaseAluOpcode::SubF:
-            access.is_sub = F(1);
-            break;
-        case BaseAluOpcode::MulF:
-            access.is_mul = F(1);
-            break;
-        case BaseAluOpcode::DivF:
-            access.is_div = F(1);
-            break;
-        }
-    }
-} // namespace sp1_recursion_core_sys::alu_base
-=======
-namespace recursion::alu_base {
-template <class F> void event_to_row() {
-  // TODO
+  switch (instr.opcode) {
+    case BaseAluOpcode::AddF:
+      access.is_add = F(1);
+      break;
+    case BaseAluOpcode::SubF:
+      access.is_sub = F(1);
+      break;
+    case BaseAluOpcode::MulF:
+      access.is_mul = F(1);
+      break;
+    case BaseAluOpcode::DivF:
+      access.is_div = F(1);
+      break;
+  }
 }
-} // namespace recursion::alu_base
->>>>>>> 6b4d625f
+}  // namespace sp1_recursion_core_sys::alu_base