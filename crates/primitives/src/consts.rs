--- conflicted
+++ resolved
@@ -13,8 +13,6 @@
 /// The Baby Bear prime.
 pub const BABYBEAR_PRIME: u32 = 0x78000001;
 
-<<<<<<< HEAD
-=======
 pub mod fd {
     /// The minimum file descriptor.
     ///
@@ -54,7 +52,6 @@
     }
 }
 
->>>>>>> fd6609b0
 /// Converts a slice of words to a byte vector in little endian.
 pub fn words_to_bytes_le_vec(words: &[u32]) -> Vec<u8> {
     words.iter().flat_map(|word| word.to_le_bytes().to_vec()).collect::<Vec<_>>()
